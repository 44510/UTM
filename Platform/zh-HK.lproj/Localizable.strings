/* A removable drive that has no image file inserted. */
"(empty)" = "(空)";

/* VMConfigAppleDriveDetailsView */
"(New Drive)" = "(新磁碟)";

/* No comment provided by engineer. */
"(new)" = "(新)";

/* VMData */
"(Unavailable)" = "(無法使用)";

/* QEMUConstant */
"%@ (%@)" = "%1$@ (%2$@)";

/* VMToolbarDriveMenuView */
"%@ (%@): %@" = "%1$@ (%2$@): %3$@";

/* VMDisplayMetalWindowController */
"%@ (Display %lld)" = "%1$@ (顯示 %2$lld)";

/* VMDisplayAppleTerminalWindowController
   VMDisplayQemuTerminalWindowController */
"%@ (Terminal %lld)" = "%1$@ (終端機 %2$lld)";

/* VMRemovableDrivesView */
"%@ %@" = "%1$@ %2$@";

/* No comment provided by engineer. */
"%@ ➡️ %@" = "%1$@ ➡️ %2$@";

/* VMDrivesSettingsView */
"%@ Drive" = "%@ 磁碟";

/* VMDrivesSettingsView */
"%@ Image" = "%@ 映像檔";

/* Format string for remaining time until a download finishes */
"%@ remaining" = "剩餘時間 %@";

/* Format string for the 'per second' part of a download speed. */
"%@/s" = "%@/s";

/* Format string for download progress and speed, e. g. 5 MB of 6 GB (200 kbit/s) */
"%1$@ of %2$@ (%3$@)" = "%1$@ / %2$@ (%3$@)";

/* UTMDonateView */
"%d days" = "%d 日";

/* UTMDonateView */
"%d months" = "%d 月";

/* UTMDonateView */
"%d weeks" = "%d 周";

/* UTMDonateView */
"%d years" = "%d 年";

/* UTMScriptingAppDelegate */
"A valid backend must be specified." = "必須指定有效的後端。";

/* UTMScriptingAppDelegate */
"A valid configuration must be specified." = "必須指定有效的設定。";

/* UTMAppleConfiguration */
"A valid kernel image must be specified." = "必須指定有效的內核映像檔。";

/* VMDisplayAppleController */
"Add…" = "新增⋯";

/* No comment provided by engineer. */
"Additional Options" = "附加選項";

/* No comment provided by engineer. */
"Additional Settings" = "附加設定";

/* VMConfigSystemView */
"Allocating too much memory will crash the VM." = "分配過多記憶體會使虛擬電腦當機。";

/* UTMData */
"AltJIT error: %@" = "AltJIT 錯誤：%@";

/* UTMData */
"An existing virtual machine already exists with this name." = "已經存在有此名稱的虛擬電腦。";

/* UTMConfiguration */
"An internal error has occurred." = "發生內部錯誤。";

/* UTMConfiguration */
"An invalid value of '%@' is used in the configuration file." = "設定檔內使用了無效值「%@」。";

/* UTMRemoteSpiceVirtualMachine */
"An operation is already in progress." = "一項操作已經在進行中。";

/* UTMQemuImage */
"An unknown QEMU error has occurred." = "發生未知的 QEMU 錯誤。";

/* No comment provided by engineer. */
"ANGLE (Metal)" = "ANGLE (Metal)";

/* No comment provided by engineer. */
"ANGLE (OpenGL)" = "ANGLE (OpenGL)";

/* VMConfigSystemView */
"Any unsaved changes will be lost." = "任何未儲存的變更都將遺失。";

/* No comment provided by engineer. */
"Approve" = "批准";

/* No comment provided by engineer. */
"Architecture" = "體系結構";

/* No comment provided by engineer. */
"Are you sure you want to exit UTM?" = "確定要退出 UTM 嗎？";

/* No comment provided by engineer. */
"Are you sure you want to permanently delete this disk image?" = "確定要永久刪除此磁碟映像檔嗎？";

/* No comment provided by engineer. */
"Are you sure you want to reset this VM? Any unsaved changes will be lost." = "確定要重設此虛擬電腦嗎？任何未儲存的變更都將遺失。";

/* No comment provided by engineer. */
"Are you sure you want to stop this VM and exit? Any unsaved changes will be lost." = "確定要停止此虛擬電腦並結束嗎？任何未儲存的變更都將遺失。";

/* No comment provided by engineer. */
"Authentication" = "認證";

/* No comment provided by engineer. */
"Automatic" = "自動";

/* UTMQemuConstants */
"Automatic Serial Device (max 4)" = "自動序列裝置 (最大值為 4)";

/* VMSessionState */
"Background task is about to expire" = "背景任務即將過期";

/* UTMLegacyQemuConfiguration
   UTMQemuConstants */
"BIOS" = "BIOS";

/* No comment provided by engineer. */
"Block" = "封鎖";

/* No comment provided by engineer. */
"Blocked" = "已經封鎖";

/* UTMQemuConstants */
"Bold" = "粗體";

/* No comment provided by engineer. */
"Boot" = "啟動";

/* No comment provided by engineer. */
"Boot Arguments" = "啟動參數";

/* No comment provided by engineer. */
"Boot Image Type" = "啟動映像檔種類";

/* No comment provided by engineer. */
"Boot IMG Image" = "啟動 IMG 映像檔";

/* No comment provided by engineer. */
"Boot ISO Image" = "啟動 ISO 映像檔";

/* No comment provided by engineer. */
"Boot ISO Image (optional)" = "啟動 ISO 映像檔 (可選)";

/* No comment provided by engineer. */
"Boot VHDX Image" = "啟動 VHDX 映像檔 (可選)";

/* UTMQemuConstants */
"Bridged (Advanced)" = "橋連 (進階)";

/* No comment provided by engineer. */
"Bridged Settings" = "橋連設定";

/* Welcome view */
"Browse UTM Gallery" = "瀏覽 UTM 虛擬電腦庫";

/* No comment provided by engineer. */
"Browse…" = "瀏覽⋯";

/* No comment provided by engineer. */
"Build" = "構建";

/* UTMQemuConstants */
"Built-in Terminal" = "預置終端機";

/* No comment provided by engineer. */
"Busy…" = "正忙⋯";

/* VMDisplayWindowController
   VMQemuDisplayMetalWindowController */
"Cancel" = "取消";

/* UTMAppleVirtualMachine */
"Cannot access resource: %@" = "無法取用資源：%@";

/* UTMSWTPM */
"Cannot access TPM data." = "無法取用 TPM 資料。";

/* UTMAppleVirtualMachine */
"Cannot create virtual terminal." = "無法製作虛擬終端機。";

/* UTMData */
"Cannot find AltServer for JIT enable. You cannot run VMs until JIT is enabled." = "無法找到 JIT 啟用的 AltServer。在啟用 JIT 之前，你無法執行虛擬電腦。";

/* UTMRemoteServer */
"Cannot find VM with ID: %@" = "無法由此 ID 尋找虛擬電腦：";

/* UTMData */
"Cannot import this VM. Either the configuration is invalid, created in a newer version of UTM, or on a platform that is incompatible with this version of UTM." = "無法輸入此虛擬電腦。可能設定無效，或是在較新版本的 UTM 上製作，或是在與此版本的 UTM 不相容的平台上製作。";

/* UTMRemoteServer */
"Cannot reserve port %d for external access from NAT. Make sure no other device on the network has reserved it." = "無法為 NAT 外部取用保留埠「%d」。請確保網絡上未有其他裝置保留它。";

/* No comment provided by engineer. */
"Caps Lock (⇪) is treated as a key" = "將 Caps Lock (⇪) 視為按鍵";

/* VMMetalView */
"Capture Input" = "擷取輸入";

/* No comment provided by engineer. */
"Capture input automatically when entering full screen" = "進入全螢幕時自動擷取輸入";

/* No comment provided by engineer. */
"Capture input automatically when window is focused" = "於視窗聚焦時自動擷取輸入";

/* VMDisplayQemuMetalWindowController */
"Captured mouse" = "已擷取滑鼠";

/* Configuration boot device */
"CD/DVD" = "CD/DVD";

/* UTMLegacyQemuConfiguration
   UTMQemuConstants */
"CD/DVD (ISO) Image" = "CD/DVD (ISO) 映像檔";

/* No comment provided by engineer. */
"CD/DVD Image" = "CD/DVD 映像檔";

/* VMDisplayWindowController */
"Change" = "變更";

/* VMDisplayAppleController */
"Change…" = "變更⋯";

/* No comment provided by engineer. */
"Choose" = "選取";

/* No comment provided by engineer. */
"Clear" = "清除";

/* No comment provided by engineer. */
"Close" = "關閉";

/* VMQemuDisplayMetalWindowController */
"Closing this window will kill the VM." = "關閉此視窗會結束虛擬電腦。";

/* VMQemuDisplayMetalWindowController */
"Confirm" = "確認";

/* No comment provided by engineer. */
"Confirm Delete" = "確認刪除";

/* AppDelegate
   VMDisplayWindowController */
"Confirmation" = "確認";

/* No comment provided by engineer. */
"Connect" = "連接";

/* No comment provided by engineer. */
"Connected" = "已經連接";

/* No comment provided by engineer. */
"Connection" = "連線";

/* VMSessionState */
"Connection to the server was lost." = "與伺服器的連線已經遺失。";

/* No comment provided by engineer. */
"Console" = "主控台";

/* No comment provided by engineer. */
"Continue" = "繼續";

/* No comment provided by engineer. */
"CoreAudio (Output Only)" = "CoreAudio (僅輸出)";

/* No comment provided by engineer. */
"Cores" = "核心";

/* No comment provided by engineer. */
"CPU" = "CPU";

/* No comment provided by engineer. */
"CPU Cores" = "CPU 核心";

/* No comment provided by engineer. */
"Create" = "製作";

/* No comment provided by engineer. */
"Create a new emulated machine from scratch." = "從頭開始製作一個新的虛擬電腦。";

/* Welcome view */
"Create a New Virtual Machine" = "製作一個新虛擬電腦";

/* VMConfigAppleDisplayView */
"Custom" = "自訂";

/* UTMSWTPM */
"Data not specified." = "未指定資料。";

/* UTMDonateView */
"day" = "日";

/* No comment provided by engineer. */
"Debug Logging" = "除錯記錄";

/* QEMUConstantGenerated
   UTMQemuConstants */
"Default" = "預設";

/* VMWizardSummaryView */
"Default Cores" = "預設核心";

/* No comment provided by engineer. */
"Delete" = "刪除";

/* No comment provided by engineer. */
"Devices" = "裝置";

/* VMDisplayAppleWindowController */
"Directory sharing" = "目錄分享";

/* UTMQemuConstants */
"Disabled" = "停用";

/* No comment provided by engineer. */
"Disconnect" = "中斷連接";

/* No comment provided by engineer. */
"Discovered" = "已經中斷連接";

/* UTMLegacyQemuConfiguration
   UTMQemuConstants */
"Disk Image" = "磁碟映像檔";

/* VMDisplayAppleWindowController */
"Display" = "顯示";

/* VMDisplayQemuDisplayController */
"Display %lld: %@" = "顯示 %1$lld：%2$@";

/* VMDisplayQemuDisplayController */
"Disposable Mode" = "即拋式模式";

/* No comment provided by engineer. */
"Do not save VM screenshot to disk" = "不要將虛擬電腦螢幕截圖儲存至磁碟";

/* No comment provided by engineer. */
"Do not show confirmation when closing a running VM" = "關閉正在執行的虛擬電腦時不要顯示確認";

/* No comment provided by engineer. */
"Do not show prompt when USB device is plugged in" = "插入 USB 裝置時不要顯示提示";

/* No comment provided by engineer. */
"Do you want to copy this VM and all its data to internal storage?" = "你要複製此虛擬電腦及其所有資料至內部儲存空間嗎？";

/* No comment provided by engineer. */
"Do you want to delete this VM and all its data?" = "你要刪除此虛擬電腦及其所有資料嗎？";

/* No comment provided by engineer. */
"Do you want to download '%@'?" = "你要下載「%@」嗎？";

/* No comment provided by engineer. */
"Do you want to duplicate this VM and all its data?" = "你要製作此虛擬電腦及其所有資料的副本嗎？";

/* No comment provided by engineer. */
"Do you want to force stop this VM and lose all unsaved data?" = "你要強行停止此虛擬電腦並遺失所有未儲存的資料嗎？";

/* No comment provided by engineer. */
"Do you want to forget all clients and generate a new server identity? Any clients that previously paired with this server will be instructed to manually unpair with this server before they can connect again." = "你要忘記所有客戶端並生成新的伺服器身分嗎？之前與此伺服器配對的任何客戶端將被指示於再次連接之前手動取消與此伺服器的配對。";

/* No comment provided by engineer. */
"Do you want to forget the selected client(s)?" = "你要忘記已經選擇的客戶端嗎？";

/* No comment provided by engineer. */
"Do you want to move this VM to another location? This will copy the data to the new location, delete the data from the original location, and then create a shortcut." = "你要將此虛擬電腦移動至其他位置嗎？這將會複製資料至新位置，刪除原先位置資料，並製作捷徑。";

/* No comment provided by engineer. */
"Do you want to remove this shortcut? The data will not be deleted." = "你要刪除此捷徑嗎？資料不會被刪除。";

/* No comment provided by engineer. */
"Download" = "下載";

/* No comment provided by engineer. */
"Download prebuilt from UTM Gallery…" = "從 UTM 虛擬電腦庫下載預構建⋯";

/* No comment provided by engineer. */
"Download VM" = "下載虛擬電腦";

/* No comment provided by engineer. */
"Drag and drop IPSW file here" = "拖放 IPSW 檔至此";

/* UTMScriptingConfigImpl */
"Drive description is invalid." = "磁碟描述無效。";

/* No comment provided by engineer. */
"Drives" = "磁碟";

/* VMDrivesSettingsView */
"EFI Variables" = "EFI 變數";

/* VMDisplayWindowController */
"Eject" = "退出";

/* No comment provided by engineer. */
"Emulate" = "仿真";

/* UTMQemuConstants */
"Emulated VLAN" = "仿真 VLAN";

/* No comment provided by engineer. */
"Enable Clipboard Sharing" = "啟用剪貼板分享";

/* VMDisplayWindowController */
"Error" = "錯誤";

/* No comment provided by engineer. */
"Existing" = "現存";

/* No comment provided by engineer. */
"Export QEMU Command…" = "輸出 QEMU 指令⋯";

/* Word for decompressing a compressed folder */
"Extracting…" = "正在解壓縮⋯";

/* UTMQemuVirtualMachine */
"Failed to access data from shortcut." = "無法由捷徑取用資料。";

/* UTMQemuVirtualMachine */
"Failed to access drive image path." = "無法取用磁碟映像檔路徑。";

/* UTMRemoteServer */
"Failed to access file." = "無法取用檔案。";

/* UTMQemuVirtualMachine */
"Failed to access shared directory." = "無法取用分享目錄。";

/* ContentView */
"Failed to attach to JitStreamer:\n%@" = "無法附加至 JitStreamer：%@";

/* UTMData */
"Failed to attach to JitStreamer." = "無法附加至 JitStreamer。";

/* UTMSpiceIO */
"Failed to change current directory." = "無法變更當前目錄。";

/* UTMData */
"Failed to clone VM." = "無法複製虛擬電腦。";

/* UTMRemoteSpiceVirtualMachine */
"Failed to connect to SPICE: %@" = "無法連接至 SPICE：%@";

/* UTMPipeInterface */
"Failed to create pipe for communications." = "無法為通訊建立管道。";

/* UTMData */
"Failed to decode JitStreamer response." = "無法解碼 JitStreamer 回應。";

/* UTMRemoteClient */
"Failed to determine host name." = "無法確定主機名。";

/* UTMRemoteKeyManager */
"Failed to generate a key pair." = "無法生成密鑰對。";

/* UTMQemuVirtualMachine */
"Failed to generate TLS key for server." = "無法為伺服器生成 TLS 密鑰。";

/* UTMRemoteClient */
"Failed to get host fingerprint." = "無法取得主機指紋。";

/* VMWizardState */
"Failed to get latest macOS version from Apple." = "無法由 Apple 取得最新的 macOS 版本。";

/* UTMRemoteKeyManager */
"Failed to import generated key." = "無法輸入已經生成的密鑰。";

/* UTMQemuConfigurationError */
"Failed to migrate configuration from a previous UTM version." = "無法由之前版本的 UTM 轉移設定。";

/* UTMRemoteKeyManager */
"Failed to parse generated key pair." = "無法解析生成的密鑰對。";

/* UTMData */
"Failed to parse imported VM." = "無法解析已經輸入的虛擬電腦。";

/* UTMDownloadVMTask */
"Failed to parse the downloaded VM." = "無法解析已經下載的虛擬電腦。";

/* UTMData */
"Failed to reconnect to the server." = "無法重新連接至伺服器。";

/* AppDelegate
   VMDisplayWindowController */
"Failed to save suspend state" = "無法儲存暫停狀態。";

/* UTMQemuVirtualMachine */
"Failed to save VM snapshot. Usually this means at least one device does not support snapshots. %@" = "無法儲存虛擬電腦快照。這通常意味著至少有一個裝置不支援快照。%@";

/* UTMSpiceIO */
"Failed to start SPICE client." = "無法啟動 SPICE 客戶端。";

/* No comment provided by engineer. */
"Faster, but can only run the native CPU architecture." = "較快，但只能執行原生 CPU 體系結構。";

/* No comment provided by engineer. */
"Fingerprint" = "指紋";

/* Configuration boot device
   UTMQemuConstants */
"Floppy" = "軟碟";

/* No comment provided by engineer. */
"Floppy Image" = "軟碟映像檔";

/* No comment provided by engineer. */
"Font Size" = "字體大小";

/* VMDisplayWindowController */
"Force kill" = "強行結束";

/* VMDisplayWindowController */
"Force kill the VM process with high risk of data corruption." = "強行結束虛擬電腦程序 (會有高風險使資料損毀)。";

/* No comment provided by engineer. */
"Force Multicore" = "強行多核心";

/* VMDisplayWindowController */
"Force shut down" = "強行關機";

/* No comment provided by engineer. */
"GB" = "GB";

/* UTMQemuConstants */
"GDB Debug Stub" = "GDB Debug Stub";

/* No comment provided by engineer. */
"Generic" = "一般";

/* UTMAppleConfigurationDevices */
"Generic Mouse" = "一般滑鼠";

/* UTMAppleConfigurationDevices */
"Generic USB" = "一般 USB";

/* No comment provided by engineer. */
"Gesture and Cursor Settings" = "手勢與指標設定";

/* No comment provided by engineer. */
"Guest drivers are required for 3D acceleration." = "需要客戶端驅動程式才能使用 3D 加速。";

/* Configuration boot device */
"Hard Disk" = "硬碟";

/* No comment provided by engineer. */
"Hardware" = "硬件";

/* No comment provided by engineer. */
"Hello" = "你好";

/* No comment provided by engineer. */
"Hide Unused…" = "隱藏未使用的⋯";

/* No comment provided by engineer. */
"Hold Control (⌃) for right click" = "按住 Control (⌃) 來右鍵點按";

/* No comment provided by engineer. */
"Host" = "主機";

/* UTMQemuConstants */
"Host Only" = "僅主機";

/* No comment provided by engineer. */
"Hostname or IP address" = "主機或 IP 位址";

/* No comment provided by engineer. */
"Icon" = "圖示";

/* UTMQemuConstants */
"IDE" = "IDE";

/* UTMScriptingConfigImpl */
"Identifier '%@' cannot be found." = "識別碼「%@」未找到。";

/* No comment provided by engineer. */
"Image File Type" = "映像檔種類";

/* No comment provided by engineer. */
"Import IPSW" = "輸入 IPSW";

/* No comment provided by engineer. */
"Import…" = "輸入⋯";

/* VMDetailsView */
"Inactive" = "未啟用";

/* UTMScriptingConfigImpl */
"Index %lld cannot be found." = "索引 %lld 未找到。";

/* No comment provided by engineer. */
"Information" = "訊息";

/* VMDisplayWindowController */
"Install Windows Guest Tools…" = "安裝 Windows 客戶端工具⋯";

/* VMDisplayAppleWindowController */
"Installation: %@" = "安裝：%@";

/* UTMProcess */
"Internal error has occurred." = "發生內部錯誤。";

/* UTMSpiceIO */
"Internal error trying to connect to SPICE server." = "在連接 SPICE 伺服器時發生內部錯誤。";

/* VMDisplayMetalWindowController */
"Internal error." = "內部錯誤。";

/* UTMRemoteServer */
"Invalid backend." = "無效的後端。";

/* VMWizardState */
"Invalid drive size specified." = "指定的磁碟大小無效。";

/* UTMData */
"Invalid JitStreamer attach URL:\n%@" = "無效的 JitStreamer 附加 URL：%@";

/* VMConfigAppleNetworkingView */
"Invalid MAC address." = "無效的 MAC 位址。";

/* VMWizardState */
"Invalid RAM size specified." = "指定的記憶體大小無效。";

/* No comment provided by engineer. */
"Invert scrolling" = "反轉捲動";

/* No comment provided by engineer. */
"IP Configuration" = "IP 設定";

/* No comment provided by engineer. */
"Isolate Guest from Host" = "將客戶端與主機隔離";

/* UTMQemuConstants */
"Italic" = "斜體";

/* UTMQemuConstants */
"Italic, Bold" = "斜體，粗體";

/* No comment provided by engineer. */
"Keep UTM running after last window is closed and all VMs are shut down" = "在最後一個視窗關閉並且所有虛擬電腦關機時保持 UTM 執行";

/* No comment provided by engineer. */
"License" = "許可協議";

/* UTMQemuConstants */
"Linear" = "線性";

/* UTMAppleConfigurationBoot */
"Linux" = "Linux";

/* UTMLegacyQemuConfiguration
   UTMQemuConstants */
"Linux Device Tree Binary" = "Linux 裝置樹二進位檔";

/* No comment provided by engineer. */
"Linux initial ramdisk (optional)" = "Linux 起始 ramdisk (可選)";

/* UTMLegacyQemuConfiguration
   UTMQemuConstants */
"Linux Kernel" = "Linux 核心";

/* No comment provided by engineer. */
"Linux kernel (required)" = "Linux 核心 (必填)";

/* UTMLegacyQemuConfiguration
   UTMQemuConstants */
"Linux RAM Disk" = "Linux ramdisk";

/* No comment provided by engineer. */
"Linux Root FS Image (optional)" = "Linux rootfs 映像檔 (可選)";

/* No comment provided by engineer. */
"Linux Settings" = "Linux 設定";

/* No comment provided by engineer. */
"Logging" = "日誌";

/* UTMAppleConfigurationDevices */
"Mac Keyboard (macOS 14+)" = "Mac 鍵盤 (macOS 14+)";

/* UTMAppleConfigurationDevices */
"Mac Trackpad (macOS 13+)" = "Mac 觸控板 (macOS 13+)";

/* UTMAppleConfigurationBoot */
"macOS" = "macOS";

/* VMWizardOSMacView */
"macOS guests are only supported on ARM64 devices." = "macOS 客戶端僅支援 ARM64 裝置。";

/* VMWizardState */
"macOS is not supported with QEMU." = "macOS 不支援 QEMU。";

/* No comment provided by engineer. */
"macOS Settings" = "macOS 設定";

/* No comment provided by engineer. */
"Make sure the latest version of UTM is running on your Mac and UTM Server is enabled. You can download UTM from the Mac App Store." = "確保最新版本的 UTM 在你的 Mac 上執行，並且已經啟用 UTM 伺服器。你可以透過 Mac App Store下載 UTM。";

/* UTMQemuConstants */
"Manual Serial Device (advanced)" = "手動序列裝置 (進階)";

/* No comment provided by engineer. */
"Maximum Shared USB Devices" = "最多分享 USB 裝置";

/* No comment provided by engineer. */
"MB" = "MB";

/* No comment provided by engineer. */
"Memory" = "記憶體";

/* VMDisplayMetalWindowController */
"Metal is not supported on this device. Cannot render display." = "此裝置不支援 Metal，無法呈送顯示內容。";

/* No comment provided by engineer. */
"Minimum size: %@" = "最小大小：%@";

/* UTMDonateView */
"month" = "月";

/* No comment provided by engineer. */
"Mouse/Keyboard" = "滑鼠/鍵盤";

/* No comment provided by engineer. */
"Move Down" = "向下移動";

/* No comment provided by engineer. */
"Move Up" = "向上移動";

/* UTMQemuConstants */
"MTD (NAND/NOR)" = "MTD (NAND/NOR)";

/* No comment provided by engineer. */
"Name" = "名稱";

/* No comment provided by engineer. */
"Name (optional)" = "名稱 (可選)";

/* UTMQemuConstants */
"Nearest Neighbor" = "近鄰取樣";

/* No comment provided by engineer. */
"Network" = "網絡";

/* No comment provided by engineer. */
"New" = "新增";

/* No comment provided by engineer. */
"New Machine" = "新增電腦";

/* No comment provided by engineer. */
"New…" = "新增⋯";

/* No comment provided by engineer. */
"No" = "否";

/* UTMScriptingAppDelegate */
"No architecture specified in the configuration." = "設定內未指定體系結構。";

/* VMDisplayWindowController */
"No drives connected." = "未有已經連接的磁碟。";

/* UTMDownloadSupportToolsTaskError */
"No empty removable drive found. Make sure you have at least one removable drive that is not in use." = "無法找到空的可移除式磁碟。確保你至少有一個未使用的可移除式磁碟。";

/* UTMScriptingAppDelegate */
"No name specified in the configuration." = "設定內未指定名稱。";

/* No comment provided by engineer. */
"No output device is selected for this window." = "在此視窗內未選取任何輸出裝置。";

/* No comment provided by engineer. */
"No release notes found for version %@." = "無法找到版本 %@ 的發行註記。";

/* VMQemuDisplayMetalWindowController */
"No USB devices detected." = "未偵測到 USB 裝置。";

/* No comment provided by engineer. */
"No virtual machines found." = "未找到虛擬電腦。";

/* VMToolbarDriveMenuView */
"none" = "無";

/* UTMLegacyQemuConfiguration
   UTMQemuConstants */
"None" = "無";

/* UTMQemuConstants */
"None (Advanced)" = "無 (進階)";

/* UTMRemoteServer */
"Not authenticated." = "未有認證。";

/* UTMVirtualMachine */
"Not implemented." = "未實現。";

/* No comment provided by engineer. */
"Notes" = "備註";

/* No comment provided by engineer. */
"Num Lock is forced on" = "Num Lock 強行開啟";

/* UTMQemuConstants */
"NVMe" = "NVMe";

/* VMDisplayWindowController */
"OK" = "好";

/* UTMScriptingVirtualMachineImpl */
"One or more required parameters are missing or invalid." = "一個或多個必需參數缺失或無效。";

/* No comment provided by engineer. */
"Open…" = "開啟⋯";

/* No comment provided by engineer. */
"Operating System" = "作業系統";

/* UTMScriptingVirtualMachineImpl */
"Operation not available." = "操作不可用。";

/* UTMData */
"Operation not supported by the backend." = "操作不受後端支援。";

/* No comment provided by engineer. */
"Option (⌥) is Meta key" = "將 Option (⌥) 作為 Meta 鍵";

/* No comment provided by engineer. */
"Options" = "選項";

/* No comment provided by engineer. */
"Other" = "其他";

/* No comment provided by engineer. */
"Password" = "密碼";

/* UTMRemoteClient */
"Password is incorrect." = "密碼不正確。";

/* UTMRemoteClient */
"Password is required." = "需要密碼。";

/* VMDisplayWindowController */
"Pause" = "暫停";

/* VMData */
"Paused" = "已經暫停";

/* VMData */
"Pausing" = "正在暫停";

/* UTMQemuConstants */
"PC System Flash" = "PC 系統快閃記憶體";

/* No comment provided by engineer. */
"Pending" = "待定";

/* UTMDonateView */
"period" = "期間";

/* VMDisplayWindowController */
"Play" = "播放";

/* VMWizardState */
"Please select a boot image." = "請選取一個啟動檔。";

/* VMWizardState */
"Please select a kernel file." = "請選取一個內核檔。";

/* No comment provided by engineer. */
"Please select a macOS recovery IPSW." = "請選取 IPSW 恢復檔。";

/* No comment provided by engineer. */
"Please select an uncompressed Linux kernel image." = "請選取未壓縮的 Linux 核心映像檔。";

/* No comment provided by engineer. */
"Port" = "埠";

/* No comment provided by engineer. */
"Port Forward" = "連線埠轉送";

/* No comment provided by engineer. */
"Preconfigured" = "預設定";

/* A download process is about to begin. */
"Preparing…" = "正在準備⋯";

/* VMDisplayQemuMetalWindowController */
"Press %@ to release cursor" = "按下 %@ 來放開指標";

/* No comment provided by engineer. */
"Prevent system from sleeping when any VM is running" = "在任何虛擬電腦執行時防止系統睡眠";

/* UTMQemuConstants */
"Pseudo-TTY Device" = "Pseudo-TTY 裝置";

/* No comment provided by engineer. */
"QEMU Arguments" = "QEMU 參數";

/* No comment provided by engineer. */
"QEMU Graphics Acceleration" = "QEMU 圖形加速";

/* No comment provided by engineer. */
"QEMU Keyboard" = "QEMU 鍵盤";

/* UTMQemuConstants */
"QEMU Monitor (HMP)" = "QEMU 顯示器 (HMP)";

/* No comment provided by engineer. */
"QEMU Pointer" = "QEMU 指標";

/* No comment provided by engineer. */
"QEMU Sound" = "QEMU 聲音";

/* No comment provided by engineer. */
"QEMU USB" = "QEMU USB";

/* VMDisplayWindowController */
"Querying drives status..." = "正在搜尋磁碟狀態⋯";

/* VMQemuDisplayMetalWindowController */
"Querying USB devices..." = "正在搜尋 USB 裝置⋯";

/* VMQemuDisplayMetalWindowController */
"Quitting UTM will kill all running VMs." = "退出 UTM 會結束所有執行的虛擬電腦。";

/* No comment provided by engineer. */
"Raw Image" = "Raw 映像檔";

/* VMDisplayAppleController */
"Read Only" = "唯讀";

/* No comment provided by engineer. */
"Reclaim" = "回收空間";

/* UTMQemuConstants */
"Regular" = "一般";

/* VMRemovableDrivesView */
"Removable" = "可移除";

/* No comment provided by engineer. */
"Removable Drive" = "可移除式磁碟";

/* No comment provided by engineer. */
"Remove" = "刪除";

/* VMDisplayAppleController */
"Remove…" = "刪除⋯";

/* VMDisplayWindowController */
"Request power down" = "請求關閉電源";

/* No comment provided by engineer. */
"Reset" = "重設";

/* No comment provided by engineer. */
"Reset Identity" = "重設身分";

/* No comment provided by engineer. */
"Resize" = "調整大小";

/* No comment provided by engineer. */
"Resize display to screen size and orientation automatically" = "自動將顯示大小調整為螢幕大小與方向";

/* No comment provided by engineer. */
"Resize display to window size automatically" = "自動將顯示大小調整為視窗大小";

/* No comment provided by engineer. */
"Resizing is experimental and could result in data loss. You are strongly encouraged to back-up this VM before proceeding. Would you like to resize to %@ GiB?" = "調整空間大小屬於實驗性功能，可能會導致資料遺失。強烈建議你先備份此虛擬電腦，然後再繼續操作。你要調整大小為 %@ GB 嗎？";

/* VMData */
"Restoring" = "正在還原";

/* VMData */
"Resuming" = "正在繼續";

/* No comment provided by engineer. */
"Retina Mode" = "Retina 模式";

/* UTMAppleConfiguration */
"Rosetta is not supported on the current host machine." = "當前主機不支援 Rosetta。";

/* No comment provided by engineer. */
"Running" = "正在執行";

/* No comment provided by engineer. */
"Running low on memory! UTM might soon be killed by iOS. You can prevent this by decreasing the amount of memory and/or JIT cache assigned to this VM" = "記憶體不足！UTM 可能很快會被 iOS 結束。你可以透過減少分配給此虛擬電腦的記憶體和/或 JIT 快取來防止這種情況。";

/* No comment provided by engineer. */
"Save" = "儲存";

/* No comment provided by engineer. */
"Saved" = "已經存儲";

/* VMData */
"Saving" = "正在儲存";

/* No comment provided by engineer. */
"Scaling" = "比例縮放";

/* UTMQemuConstants */
"SCSI" = "SCSI";

/* UTMQemuConstants */
"SD Card" = "SD 卡";

/* No comment provided by engineer. */
"Select a file." = "選取一個檔案。";

/* No comment provided by engineer. */
"Select a UTM Server" = "選取一個 UTM 伺服器";

/* VMDisplayWindowController */
"Select Drive Image" = "選取磁碟映像檔";

/* VMDisplayAppleWindowController
   VMDisplayWindowController */
"Select Shared Folder" = "選取分享的資料夾";

/* SavePanel */
"Select where to export QEMU command:" = "選取輸出 QEMU 指令的位置：";

/* SavePanel */
"Select where to save debug log:" = "選取儲存除錯記錄的位置：";

/* SavePanel */
"Select where to save UTM Virtual Machine:" = "選取儲存 UTM 虛擬電腦的位置：";

/* No comment provided by engineer. */
"Selected:" = "已選取：";

/* VMDisplayWindowController */
"Sends power down request to the guest. This simulates pressing the power button on a PC." = "向客戶端發送關閉電源請求。此操作仿真了按下 PC 上的電源按鈕。";

/* VMDisplayAppleWindowController
   VMDisplayQemuDisplayController */
"Serial %lld" = "序列裝置 %lld";

/* Server view */
"Server" = "伺服器";

/* No comment provided by engineer. */
"Server IP: %@, Port: %@" = "伺服器 IP 位址：%1$@，埠：%2$@";

/* No comment provided by engineer. */
"Share USB devices from host" = "從主機分享 USB 裝置";

/* No comment provided by engineer. */
"Shared directories in macOS VMs are only available in macOS 13 and later." = "macOS 虛擬電腦分享目錄僅在 macOS 13 及更高版本可用。";

/* No comment provided by engineer. */
"Shared Directory" = "已分享目錄";

/* UTMQemuConstants */
"Shared Network" = "已分享網絡";

/* No comment provided by engineer. */
"Sharing" = "分享";

/* No comment provided by engineer. */
"Show Advanced Settings" = "顯示進階設定";

/* No comment provided by engineer. */
"Show All" = "顯示全部";

/* No comment provided by engineer. */
"Show All…" = "顯示全部⋯";

/* No comment provided by engineer. */
"Show dock icon" = "顯示 Dock 圖示";

/* No comment provided by engineer. */
"Show menu bar icon" = "顯示選單列圖示";

/* No comment provided by engineer. */
"Size" = "大小";

/* No comment provided by engineer. */
"Slower, but can run other CPU architectures." = "較慢，但可以執行其他 CPU 體系結構。";

/* UTMSWTPM */
"Socket not specified." = "未指定 socket。";

/* No comment provided by engineer. */
"Specify the size of the drive where data will be stored into." = "指定資料儲存至的磁碟的大小。";

/* UTMQemuConstants */
"SPICE WebDAV" = "SPICE WebDAV";

/* No comment provided by engineer. */
"SPICE with GStreamer (Input & Output)" = "SPICE with GStreamer (輸入與輸出)";

/* VMData */
"Started" = "已經啟動";

/* VMData */
"Starting" = "正在啟動";

/* No comment provided by engineer. */
"Startup" = "啟動";

/* No comment provided by engineer. */
"Stop" = "停止";

/* VMData */
"Stopped" = "已停止";

/* VMData */
"Stopping" = "正在停止";

/* No comment provided by engineer. */
"Style" = "樣式";

/* No comment provided by engineer. */
"Summary" = "概要";

/* Welcome view */
"Support" = "支援";

/* UTMQemuVirtualMachine */
"Suspend is not supported for virtualization." = "暫停功能不支援虛擬化。";

/* UTMQemuVirtualMachine */
"Suspend is not supported when an emulated NVMe device is active." = "当仿真 NVMe 裝置處於啟用狀態時，不支援暫停功能。";

/* UTMQemuVirtualMachine */
"Suspend is not supported when GPU acceleration is enabled." = "当 GPU 加速處於啟用狀態時，不支援暫停功能。";

/* UTMQemuVirtualMachine */
"Suspend state cannot be saved when running in disposible mode." = "在即拋式模式下執行虛擬電腦時，無法儲存暫停狀態。";

/* VMData */
"Suspended" = "暫停";

/* UTMSWTPM */
"SW TPM failed to start. %@" = "SW TPM 無法啟動。%@";

/* VMSessionState */
"Switch back to UTM to avoid termination." = "切換回至 UTM 以避免終止。";

/* No comment provided by engineer. */
"System" = "系統";

/* UTMQemuConstants */
"TCP" = "TCP";

/* UTMQemuConstants */
"TCP Client Connection" = "TCP 客戶端連線";

/* UTMQemuConstants */
"TCP Server Connection" = "TCP 伺服器連線";

/* VMDisplayWindowController */
"Tells the VM process to shut down with risk of data corruption. This simulates holding down the power button on a PC." = "告知虛擬電腦程序關閉，並有損毀資料的風險。此操作仿真了在 PC 上按下電源按鈕。";

/* No comment provided by engineer. */
"Test" = "測試";

/* No comment provided by engineer. */
"Test 1" = "測試 1";

/* No comment provided by engineer. */
"Test 2" = "測試 2";

/* UTMConfiguration */
"The backend for this configuration is not supported." = "不支援此設定的後端。";

/* UTMRemoteServer */
"The client interface version does not match the server." = "客戶端介面版本與伺服器不匹配。";

/* UTMScriptingUSBDeviceImpl */
"The device cannot be found." = "無法找到此裝置。";

/* UTMScriptingUSBDeviceImpl */
"The device is not currently connected." = "此裝置當前未連接。";

/* UTMConfiguration */
"The drive '%@' already exists and cannot be created." = "磁碟「%@」已經存在，無法製作。";

/* UTMDownloadSupportToolsTaskError */
"The guest support tools have already been mounted." = "此客戶端支援工具已經被裝載。";

/* UTMRemoteClient */
"The host fingerprint does not match the saved value. This means that UTM Server was reset, a different host is using the same name, or an attacker is pretending to be the host. For your protection, you need to delete this saved host to continue." = "主機指紋與儲存值不匹配。這意味著 UTM 伺服器已經被重設，或者不同的主機使用相同的名稱，或者黑客正在扮作主機。為保護起見，你需要刪除此儲存的主機才可以繼續。";

/* UTMAppleConfiguration */
"The host operating system needs to be updated to support one or more features requested by the guest." = "需要更新主機的作業系統以支援客戶端請求的一個或多個功能。";

/* UTMAppleVirtualMachine */
"The operating system cannot be installed on this machine." = "無法在此電腦上安裝該作業系統。";

/* UTMAppleVirtualMachine */
"The operation is not available." = "此操作不可用。";

/* UTMScriptingVirtualMachineImpl */
"The QEMU guest agent is not running or not installed on the guest." = "QEMU 客戶端代理程式未執行或未在客戶端上安裝。";

/* No comment provided by engineer. */
"The selected architecture is unsupported in this version of UTM." = "此版本的 UTM 不支援所選取的體系結構。";

/* VMWizardState */
"The selected boot image contains the word '%@' but the guest architecture is '%@'. Please ensure you have selected an image that is compatible with '%@'." = "選取的啟動映像檔包含單字「%1$@」，但客戶端體系結構為「%2$@」。確保你選取了與「%3$@」體系結構相容的映像檔。";

/* UTMRemoteClient */
"The server interface version does not match the client." = "伺服器介面版本與客戶端不匹配。";

/* No comment provided by engineer. */
"The target does not support hardware emulated serial connections." = "目標平台不支援硬件仿真序列連線。";

/* UTMQemuVirtualMachine */
"The virtual machine is in an invalid state." = "虛擬電腦處於無效狀態。";

/* UTMScriptingVirtualMachineImpl */
"The virtual machine is not running." = "虛擬電腦未在執行。";

/* UTMScriptingVirtualMachineImpl */
"The virtual machine must be stopped before this operation can be performed." = "必須先停止虛擬電腦，然後才能執行此操作。";

/* Error shown when importing a ZIP file from web that doesn't contain a UTM Virtual Machine. */
"There is no UTM file in the downloaded ZIP archive." = "在已經下載的 ZIP 封存檔內未有 UTM 檔案。";

/* No comment provided by engineer. */
"This audio card is not supported." = "此聲卡不支援。";

/* UTMScriptingAppDelegate */
"This backend is not supported on your machine." = "你的電腦不支援此後端。";

/* No comment provided by engineer. */
"This build does not emulation." = "此 UTM 構建不支援仿真。";

/* UTMQemuVirtualMachine */
"This build of UTM does not support emulating the architecture of this VM." = "此 UTM 構建不支援仿真該虛擬電腦的體系結構。";

/* VMConfigSystemView */
"This change will reset all settings" = "此變更會重設所有設定";

/* UTMConfiguration */
"This configuration is saved with a newer version of UTM and is not compatible with this version." = "此設定使用較新版本的 UTM 儲存，與此版本不相容。";

/* UTMConfiguration */
"This configuration is too old and is not supported." = "此設定過舊，無法支援。";

/* UTMScriptingConfigImpl */
"This device is not supported by the target." = "目標不支援此裝置。";

/* VMConfigAppleSharingView */
"This directory is already being shared." = "此目錄已被分享。";

/* VMData */
"This function is not implemented." = "此功能未實現。";

/* UTMData */
"This functionality is not yet implemented." = "此功能未實現。";

/* UTMRemoteClient */
"This host is not yet trusted. You should verify that the fingerprints match what is displayed on the host and then select Trust to continue." = "此主機未得到信任。你應該驗證指紋是否與主機上顯示的內容匹配，然後選擇「信任」以繼續。";

/* UTMAppleConfiguration */
"This is not a valid Apple Virtualization configuration." = "並非有效的 Apple 虛擬化設定。";

/* VMDisplayWindowController */
"This may corrupt the VM and any unsaved changes will be lost. To quit safely, shut down from the guest." = "這可能會損毀虛擬電腦，任何未儲存的變更都將遺失。如要安全退出，請從客戶端關機。";

/* No comment provided by engineer. */
"This operating system is unsupported on your machine." = "你的電腦不支援此作業系統。";

/* UTMDataExtension */
"This virtual machine cannot be run on this machine." = "此虛擬電腦無法在該電腦上執行。";

/* UTMAppleConfiguration */
"This virtual machine cannot run on the current host machine." = "此虛擬電腦無法在當前主機上執行。";

/* UTMAppleConfiguration */
"This virtual machine contains an invalid hardware model. The configuration may be corrupted or is outdated." = "此虛擬電腦含有無效的硬體型號。其設定可能損毀或是過時。";

/* No comment provided by engineer. */
"This virtual machine has been removed." = "此虛擬電腦已經被刪除。";

/* UTMDataExtension */
"This virtual machine is already running. In order to run it from this device, you must stop it first." = "此虛擬電腦已經在執行。為了由此裝置執行，你必須先停止它。";

/* UTMData */
"This virtual machine is currently unavailable, make sure it is not open in another session." = "現時無法使用此虛擬電腦，確保它沒有於另一個會話當中開啟。.";

/* VMData */
"This VM is configured for a backend that does not support remote clients." = "此虛擬電腦設定為不支援遠端客戶端的後端。";

/* No comment provided by engineer. */
"This VM is unavailable." = "此虛擬電腦無法使用。";

/* VMDisplayWindowController */
"This will reset the VM and any unsaved state will be lost." = "這將重設虛擬電腦，任何未儲存的狀態都將遺失。";

/* UTMRemoteConnectView */
"Timed out trying to connect." = "嘗試連接超時。";

/* VMDisplayAppleWindowController */
"To access the shared directory, the guest OS must have Virtiofs drivers installed. You can then run `sudo mount -t virtiofs share /path/to/share` to mount to the share path." = "要取用分享目錄，客戶端作業系統必須安裝 VirtioFS 驅動程式。然後，你可以執行「sudo mount -t virtiofs share /path/to/share」來裝載至分享路徑。";

/* VMMetalView */
"To capture input or to release the capture, press Command and Option at the same time." = "要擷取或放開輸入，請同時按下 Command + Option。";

/* No comment provided by engineer. */
"To install macOS, you need to download a recovery IPSW. If you do not select an existing IPSW, the latest macOS IPSW will be downloaded from Apple." = "如要安裝 macOS，你需要下載 IPSW 恢復檔。如你未選取現有的 IPSW，將從 Apple 下載最新的 macOS IPSW。";

/* VMDisplayQemuMetalWindowController */
"To release the mouse cursor, press %@ at the same time." = "如要放開滑鼠指標，請同時按下 %@。";

/* No comment provided by engineer. */
"Trust" = "信任";

/* No comment provided by engineer. */
"u{2022} " = "u{2022}";

/* UTMQemuConstants */
"UDP" = "UDP";

/* No comment provided by engineer. */
"UEFI" = "UEFI";

/* UTMQemuConfigurationError */
"UEFI is not supported with this architecture." = "此體系結構不支援 UEFI。";

/* UTMData */
"Unable to add a shortcut to the new location." = "無法向新位置新增捷徑。";

/* VMData */
"Unavailable" = "無法使用";

/* VMWizardState */
"Unavailable for this platform." = "無法用於此平台。";

/* No comment provided by engineer. */
"Uncompressed Linux initial ramdisk (optional)" = "未壓縮的 Linux 起始 ramdisk (可選)";

/* No comment provided by engineer. */
"Uncompressed Linux kernel (required)" = "未壓縮的 Linux 核心映像檔 (必填)";

/* No comment provided by engineer. */
"Update Interface" = "更新介面";

/* UTMQemuConstants */
"USB" = "USB";

/* UTMQemuConstants */
"USB 2.0" = "USB 2.0";

/* UTMQemuConstants */
"USB 3.0 (XHCI)" = "USB 3.0 (XHCI)";

/* VMQemuDisplayMetalWindowController */
"USB Device" = "USB 裝置";

/* No comment provided by engineer. */
"USB Sharing" = "USB 分享";

/* No comment provided by engineer. */
"USB sharing not supported in this build of UTM." = "此 UTM 構建不支援 USB 分享。";

/* No comment provided by engineer. */
"Use Command+Option (⌘+⌥) for input capture/release" = "使用 Command + Option (⌘ + ⌥) 來擷取/放開輸入";

/* Welcome view */
"User Guide" = "用戶指南";

/* UTMScriptingAppDelegate
   UTMScriptingUSBDeviceImpl */
"UTM is not ready to accept commands." = "UTM 尚未準備好接受指令。";

/* No comment provided by engineer. */
"Version" = "版本";

/* UTMQemuConstants */
"VirtFS" = "VirtFS";

/* UTMQemuConstants */
"VirtIO" = "VirtIO";

/* UTMConfigurationInfo
   UTMData */
"Virtual Machine" = "虛擬電腦";

/* No comment provided by engineer. */
"Virtual Machine Gallery" = "虛擬電腦庫";

/* VMData */
"Virtual machine not loaded." = "未載入虛擬電腦。";

/* No comment provided by engineer. */
"Virtualization is not supported on your system." = "你的電腦系統不支援虛擬化。";

/* No comment provided by engineer. */
"Virtualize" = "虛擬化";

/* No comment provided by engineer. */
"Waiting for VM to connect to display..." = "正在等待虛擬電腦連接至顯示⋯";

/* UTMDonateView */
"week" = "周";

/* No comment provided by engineer. */
"Welcome to UTM" = "歡迎使用 UTM";

/* No comment provided by engineer. */
"What's New" = "新功能";

/* UTMDownloadSupportToolsTask */
"Windows Guest Support Tools" = "Windows 客戶端支援工具";

/* VMQemuDisplayMetalWindowController */
"Would you like to connect '%@' to this virtual machine?" = "你要連接「%@」至此虛擬電腦嗎？";

/* VMDisplayAppleWindowController */
"Would you like to install macOS? If an existing operating system is already installed on the primary drive of this VM, then it will be erased." = "你要安裝 macOS 嗎？如果此虛擬電腦的主磁碟上已經安裝了現有的作業系統，則會將其清除。";

/* No comment provided by engineer. */
"Would you like to re-convert this disk image to reclaim unused space and apply compression? Note this will require enough temporary space to perform the conversion. Compression only applies to existing data and new data will still be written uncompressed. You are strongly encouraged to back-up this VM before proceeding." = "你要重新轉換此磁碟映像檔以回收未使用的空間並應用壓縮嗎？請緊記，這將需要足夠的臨時空間來執行轉換，壓縮僅適用於現有資料，新資料仍將以未壓縮寫入。強烈建議你先備份此虛擬電腦，然後再繼續操作。";

/* No comment provided by engineer. */
"Would you like to re-convert this disk image to reclaim unused space? Note this will require enough temporary space to perform the conversion. You are strongly encouraged to back-up this VM before proceeding." = "你要重新轉換此磁碟映像檔以回收未使用的空間嗎？請緊記，這將需要足夠的臨時空間來執行轉換。強烈建議你先備份此虛擬電腦，然後再繼續操作。";

/* UTMDonateView */
"year" = "年";

/* No comment provided by engineer. */
"Yes" = "是";

/* VMConfigSystemView */
"Your device has %llu MB of memory and the estimated usage is %llu MB." = "你的裝置有 %1$llu MB 大小的記憶體，大約使用量為 %2$llu MB。";

/* VMConfigAppleBootView
   VMWizardOSMacView */
"Your machine does not support running this IPSW." = "你的電腦不支援執行此 IPSW。";

/* UTMDonateView */
"Your purchase could not be verified by the App Store." = "App Store 無法驗證你的購買。";

/* No comment provided by engineer. */
"Your support is the driving force that helps UTM stay independent. Your contribution, no matter the size, makes a significant difference. It enables us to develop new features and maintain existing ones. Thank you for considering a donation to support us." = "你的支援是幫助 UTM 保持獨立的動力。無論你的貢獻幾多，都會帶來重大影響。這可以令我們能夠開發新功能，並維護現有的功能。多謝你考慮捐贈來支援我們。";

/* ContentView */
"Your version of iOS does not support running VMs while unmodified. You must either run UTM while jailbroken or with a remote debugger attached. See https://getutm.app/install/ for more details." = "你的 iOS 版本不支援在未作更動的情況下執行虛擬電腦，必須在越獄 (jailbreak) 時執行 UTM，或是在附加遠程除錯器的情況下執行 UTM。有關更多詳細訊息，請見 https://getutm.app/install/。";

// Additional Strings (These strings are unable to be extracted by Xcode)

/* No comment provided by engineer. */
"" = "";

/* No comment provided by engineer. */
"(Delete)" = "(刪除)";

/* No comment provided by engineer. */
"Add" = "加入";

/* No comment provided by engineer. */
"Add a new device." = "加入一個新裝置。";

/* No comment provided by engineer. */
"Add a new drive." = "加入一個新磁碟。";

/* No comment provided by engineer. */
"Add read only" = "加入唯讀";

/* No comment provided by engineer. */
"Advanced" = "進階";

/* No comment provided by engineer. */
"Advanced. If checked, a raw disk image is used. Raw disk image does not support snapshots and will not dynamically expand in size." = "進階選項。如選取，將會使用 Raw 磁碟映像。Raw 磁碟映像不支援快照，也不會動態擴充套件大小。";

/* No comment provided by engineer. */
"Allow access from external clients" = "允許外部客戶端訪問";

/* No comment provided by engineer. */
"Allow Remote Connection" = "允許遠端連線";

/* No comment provided by engineer. */
"Allows passing through additional input from trackpads. Only supported on macOS 13+ guests." = "允許透過觸控板額外輸入。僅支援 macOS 13+ 客戶端。";

/* No comment provided by engineer. */
"Any" = "任意";

/* No comment provided by engineer. */
"Apple Virtualization is experimental and only for advanced use cases. Leave unchecked to use QEMU, which is recommended." = "Apple 虛擬化為試驗性質，僅可用作進階用例，不選取此剔選框以使用推介的 QEMU。";

/* No comment provided by engineer. */
"Application" = "應用程式";

/* No comment provided by engineer. */
"Architecture" = "體系結構";

/* No comment provided by engineer. */
"Arguments" = "參數";

/* No comment provided by engineer. */
"Auto Resolution" = "自動調整解像度";

/* No comment provided by engineer. */
"Automatic" = "自動";

/* No comment provided by engineer. */
"Automatically start UTM server" = "自動開始 UTM 伺服器";

/* No comment provided by engineer. */
"Background Color" = "背景顏色";

/* No comment provided by engineer. */
"Balloon Device" = "Balloon 裝置";

/* No comment provided by engineer. */
"Blinking cursor?" = "閃爍指標？";

/* No comment provided by engineer. */
"Boot arguments" = "啟動參數";

/* No comment provided by engineer. */
"Boot Arguments" = "啟動參數";

/* No comment provided by engineer. */
"Boot from kernel image" = "由核心映像檔啟動";

/* No comment provided by engineer. */
"Boot Image" = "啟動映像檔";

/* No comment provided by engineer. */
"Boot Image Type" = "啟動映像檔種類";

/* No comment provided by engineer. */
"Boot into recovery mode." = "啟動至還原模式。";

/* No comment provided by engineer. */
"Bootloader" = "Bootloader";

/* No comment provided by engineer. */
"Bridged Interface" = "橋連介面";

/* No comment provided by engineer. */
"Bridged Settings" = "橋連設定";

/* No comment provided by engineer. */
"By default, the best backend for the target will be used. If the selected backend is not available for any reason, an alternative will automatically be selected." = "於預設情況下，將會使用目標的最好後端。如果所選後端由於任何原因不可用，將會自動選取替代方案。";

/* No comment provided by engineer. */
"By default, the best renderer for this device will be used. You can override this with to always use a specific renderer. This only applies to QEMU VMs with GPU accelerated graphics." = "於預設情況下，將會使用最適合此裝置的渲染器。你可以覆蓋它以始終使用特定的渲染器，這僅適用於具有 GPU 加速圖形的 QEMU 虛擬電腦。";

/* No comment provided by engineer. */
"Calculating current size..." = "計算現時大小⋯";

/* No comment provided by engineer. */
"Cancel Download" = "取消下載";

/* No comment provided by engineer. */
"Clipboard Sharing" = "剪貼板分享";

/* No comment provided by engineer. */
"Clone" = "複製";

/* No comment provided by engineer. */
"Clone selected VM" = "複製已選取的虛擬電腦";

/* No comment provided by engineer. */
"Clone…" = "複製⋯";

/* No comment provided by engineer. */
"Close" = "關閉";

/* No comment provided by engineer. */
"Closing a VM without properly shutting it down could result in data loss." = "在未正確關閉電源的情況下關閉虛擬電腦可能會導致資料遺失。";

/* No comment provided by engineer. */
"Compress" = "壓縮";

/* No comment provided by engineer. */
"Compress by re-converting the disk image and compressing the data." = "透過重新轉換磁碟映像檔與壓縮資料來壓縮。";

/* No comment provided by engineer. */
"Create a new VM" = "製作一個新虛擬電腦";

/* No comment provided by engineer. */
"Create a new VM with the same configuration as this one but without any data." = "製作一個與此配置相同的新虛擬電腦，但無任何資料。";

/* No comment provided by engineer. */
"Create an empty drive." = "製作一個空磁碟。";

/* No comment provided by engineer. */
"Debian Install Guide" = "Debian 安裝指引";

/* No comment provided by engineer. */
"Default is 1/4 of the RAM size (above). The JIT cache size is additive to the RAM size in the total memory usage!" = "預設值為記憶體大小的 1/4 (見上)。JIT 快取資料大小亦會包括於全部的記憶體使用量當中！";

/* No comment provided by engineer. */
"Delete this drive." = "刪除此磁碟。";

/* No comment provided by engineer. */
"Delete selected VM" = "刪除已選取的虛擬電腦";

/* No comment provided by engineer. */
"Delete this shortcut. The underlying data will not be deleted." = "刪除此捷徑。當中的資料不會被刪除。";

/* No comment provided by engineer. */
"Delete this VM and all its data." = "刪除此虛擬電腦與其所有資料。";

/* No comment provided by engineer. */
"Delete Drive" = "刪除磁碟機";

/* No comment provided by engineer. */
"Description" = "註解";

/* No comment provided by engineer. */
"Devices" = "裝置";

/* No comment provided by engineer. */
"Directory" = "目錄";

/* No comment provided by engineer. */
"Directory Share Mode" = "目錄分享模式";

/* No comment provided by engineer. */
"Disk" = "磁碟";

/* No comment provided by engineer. */
"DHCP Domain Name" = "DHCP 網域名稱";

/* No comment provided by engineer. */
"DHCP End" = "DHCP 結束";

/* No comment provided by engineer. */
"DNS Search Domains" = "DNS 搜尋網域";

/* No comment provided by engineer. */
"DNS Server" = "DNS 伺服器";

/* No comment provided by engineer. */
"DNS Server (IPv6)" = "DNS 伺服器 (IPv6)";

/* No comment provided by engineer. */
"DHCP Start" = "DHCP 開始";

/* No comment provided by engineer. */
"Done" = "完成";

/* No comment provided by engineer. */
"Duplicate this VM along with all its data." = "複製此虛擬電腦及其所有資料。";

/* No comment provided by engineer. */
"Download and mount the guest support package for Windows. This is required for some features including dynamic resolution and clipboard sharing." = "下載並裝載 Windows 的客戶端支援套件。這對於一些功能為必需，當中包括動態解像度與剪貼板分享。";

/* No comment provided by engineer. */
"Download and mount the guest tools for Windows." = "下載並裝載 Windows 的客戶端工具。";

/* No comment provided by engineer. */
"Download Windows 11 for ARM64 Preview VHDX" = "下載 Windows 11 ARM64 Preview VHDX 映像檔";

/* No comment provided by engineer. */
"Downscaling" = "細化解像度";

/* No comment provided by engineer. */
"Dynamic Resolution" = "動態解像度";

/* No comment provided by engineer. */
"Edit" = "編輯";

/* No comment provided by engineer. */
"Edit selected VM" = "編輯已選取的虛擬電腦";

/* No comment provided by engineer. */
"Edit…" = "編輯⋯";

/* No comment provided by engineer. */
"Emulated Audio Card" = "仿真聲卡";

/* No comment provided by engineer. */
"Emulated Display Card" = "仿真顯卡";

/* No comment provided by engineer. */
"Emulated Network Card" = "仿真網卡";

/* No comment provided by engineer. */
"Emulated Serial Device" = "仿真序列裝置";

/* No comment provided by engineer. */
"Enable Balloon Device" = "啟用 Balloon 裝置";

/* No comment provided by engineer. */
"Enable Entropy Device" = "啟用 Entropy 裝置";

/* No comment provided by engineer. */
"Enable hardware OpenGL acceleration" = "啟用硬體 OpenGL 加速";

/* No comment provided by engineer. */
"Enable Keyboard" = "啟用鍵盤";

/* No comment provided by engineer. */
"Enable Pointer" = "啟用指標";

/* No comment provided by engineer. */
"Enable Rosetta (x86_64 Emulation)" = "啟用 Rosetta (x86_64 仿真)";

/* No comment provided by engineer. */
"Enable Rosetta on Linux (x86_64 Emulation)" = "於 Linux 中啟用 Rosetta (x86_64 仿真)";

/* No comment provided by engineer. */
"Enable Sound" = "啟用聲音";

/* No comment provided by engineer. */
"Enable UTM Server" = "啟用 UTM 伺服器";

/* No comment provided by engineer. */
"Engine" = "引擎";

/* No comment provided by engineer. */
"Export all arguments as a text file. This is only for debugging purposes as UTM's built-in QEMU differs from upstream QEMU in supported arguments." = "將所有參數輸出為一個文字文件。這僅用於除錯目的，因為 UTM 的內建 QEMU 在支援的參數上與上游的 QEMU 不同。";

/* No comment provided by engineer. */
"Export Debug Log" = "輸出除錯記錄";

/* No comment provided by engineer. */
"External Drive" = "外部磁碟";

/* UTMData */
"Failed to parse download URL." = "無法解析已經下載的 URL。";

/* No comment provided by engineer. */
"Fetch latest Windows installer…" = "取得最新的 Windows 安裝工具⋯";

/* No comment provided by engineer. */
"Font" = "字體";

/* No comment provided by engineer. */
"Force Disable CPU Flags" = "強制停用 CPU 標記";

/* No comment provided by engineer. */
"Force Enable CPU Flags" = "強制啟用 CPU 標記";

/* No comment provided by engineer. */
"Force multicore may improve speed of emulation but also might result in unstable and incorrect emulation." = "強行多核心可能會提高仿真速度，但也會導致不穩定與錯誤的仿真。";

/* No comment provided by engineer. */
"Force PS/2 controller" = "強行使用 PS/2 控制器";

/* No comment provided by engineer. */
"FPS Limit" = "FPS 限制";

/* No comment provided by engineer. */
"Go Back" = "返回";

/* No comment provided by engineer. */
"GPU Acceleration Supported" = "支援 GPU 加速";

/* No comment provided by engineer. */
"Guest Address" = "客戶端位址";

/* No comment provided by engineer. */
"Guest Network" = "客戶端網絡";

/* No comment provided by engineer. */
"Guest Network (IPv6)" = "客戶端網絡 (IPv6)";

/* No comment provided by engineer. */
"Guest Port" = "客戶端埠";

/* No comment provided by engineer. */
"Hardware interface on the guest used to mount this image. Different operating systems support different interfaces. The default will be the most common interface." = "用作裝載此映像的客戶端硬體介面。不同的作業系統支援不同的介面。預設將會設定為最常見的介面。";

/* No comment provided by engineer. */
"Hardware OpenGL Acceleration" = "硬體 OpenGL 加速";

/* No comment provided by engineer. */
"Height" = "高度";

/* No comment provided by engineer. */
"Hide" = "隱藏";

/* No comment provided by engineer. */
"Hide dock icon on next launch" = "下次啟動時隱藏 Dock 圖示";

/* No comment provided by engineer. */
"Host Address" = "主機位址";

/* No comment provided by engineer. */
"Host Address (IPv6)" = "主機位址 (IPv6)";

/* No comment provided by engineer. */
"Host Port" = "主機埠";

/* No comment provided by engineer. */
"If checked, no drive image will be stored with the VM. Instead you can mount/unmount image while the VM is running." = "如選取，將不會儲存磁碟映像檔至虛擬電腦內。然而，你可以於虛擬電腦執行時裝載/卸除安裝映像。";

/* No comment provided by engineer. */
"If checked, the CPU flag will be enabled. Otherwise, the default value will be used." = "如選取，將會啟用此 CPU 標記。否則將會使用預設值。";

/* No comment provided by engineer. */
"If checked, the CPU flag will be disabled. Otherwise, the default value will be used." = "如選取，將會停用此 CPU 標記。否則將會使用預設值。";

/* No comment provided by engineer. */
"If checked, the drive image will be stored with the VM." = "如選取，磁碟映像檔將會與虛擬電腦一齊儲存。";

/* No comment provided by engineer. */
"If checked, use local time for RTC which is required for Windows. Otherwise, use UTC clock." = "如選取，將會使用 Windows 所需要的 RTC 本地時間。否則將會使用 UTC 時鐘。";

/* No comment provided by engineer. */
"If disabled, the default combination Control+Option (⌃+⌥) will be used." = "如停用，將會使用預設組合鍵 Control + Option (⌃ + ⌥)。";

/* No comment provided by engineer. */
"If enabled, a virtiofs share tagged 'rosetta' will be available on the Linux guest for installing Rosetta for emulating x86_64 on ARM64." = "如啟用，標記為「rosetta」的 virtiofs 分享將會於 Linux 客戶端上可用，用作安裝 Rosetta，可以於 arm64 上仿真 x86_64。";

/* No comment provided by engineer. */
"If enabled, any existing screenshot will be deleted the next time the VM is started." = "如啟用，下次啟動虛擬電腦時，任何現存的螢幕截圖將會被刪除。";

/* No comment provided by engineer. */
"If enabled, caps lock will be handled like other keys. If disabled, it is treated as a toggle that is synchronized with the host." = "如啟用，Caps Lock 將會同其他鍵一樣處理。如停用，它將會被視為開關鍵，並與主機同步。";

/* No comment provided by engineer. */
"If enabled, input capture will toggle automatically when entering and exiting full screen mode." = "如啟用，於進入和離開全螢幕模式時，將會自動切換輸入擷取。";

/* No comment provided by engineer. */
"If enabled, input capture will toggle automatically when the VM's window is focused." = "如啟用，於虛擬電腦聚焦視窗時，將自動切換輸入擷取。";

/* No comment provided by engineer. */
"If enabled, num lock will always be on to the guest. Note this may make your keyboard's num lock indicator out of sync." = "如啟用，Num Lock 將會始終對客戶端開啟。請緊記，這可能會令鍵盤的 Num Lock 指示器不同步。";

/* No comment provided by engineer. */
"If enabled, Option will be mapped to the Meta key which can be useful for emacs. Otherwise, option will work as the system intended (such as for entering international text)." = "如啟用，Option 鍵將會對映至 Meta 鍵，這對於 Emacs 很有用。否則，Option 鍵將會以系統預設工作（例如輸入國際文字）。";

/* No comment provided by engineer. */
"If enabled, resizing of the VM window will not be allowed." = "如啟用，將不會允許調整虛擬電腦視窗的大小。";

/* No comment provided by engineer. */
"If enabled, scroll wheel input will be inverted." = "如啟用，將會反轉滾輪輸入。";

/* No comment provided by engineer. */
"If enabled, the default input devices will be emulated on the USB bus." = "如啟用，預設輸入裝置將會於 USB 匯流排上仿真。";

/* No comment provided by engineer. */
"If set, a frame limit can improve smoothness in rendering by preventing stutters when set to the lowest value your device can handle." = "如設定了幀限制，則當設定為你的裝置可以處理的最低值時，幀限制可以防止卡頓，藉此提升渲染的平滑度。";

/* No comment provided by engineer. */
"If set, boot directly from a raw kernel image and initrd. Otherwise, boot from a supported ISO." = "如設定，直接由 Raw 核心映像檔與 initrd 啟動。否則由受支援的 ISO 啟動。";

/* No comment provided by engineer. */
"Image Type" = "映像檔種類";

/* No comment provided by engineer. */
"Import Drive" = "輸入磁碟機";

/* No comment provided by engineer. */
"Import VHDX Image" = "輸入 VHDX 映像檔";

/* No comment provided by engineer. */
"Increase the size of the disk image." = "增加磁碟映像檔的大小。";

/* No comment provided by engineer. */
"Initial Ramdisk" = "初始 ramdisk";

/* No comment provided by engineer. */
"Input" = "輸入";

/* No comment provided by engineer. */
"Install drivers and SPICE tools" = "安裝驅動程式與 SPICE 工具";

/* No comment provided by engineer. */
"Install Windows 10 or higher" = "安裝 Windows 10 或者更高版本";

/* No comment provided by engineer. */
"Installation Instructions" = "安裝指引";

/* No comment provided by engineer. */
"Instantiate PS/2 controller even when USB input is supported. Required for older Windows." = "即便支援 USB 輸入，仍然例項化 PS/2 控制器。此項對於舊版 Windows 為必需。";

/* No comment provided by engineer. */
"Interface" = "介面";

/* No comment provided by engineer. */
"IPSW Install Image" = "IPSW 安裝映像檔";

/* No comment provided by engineer. */
"JIT Cache" = "JIT 快取資料";

/* No comment provided by engineer. */
"Kernel" = "核心";

/* No comment provided by engineer. */
"Kernel Image" = "核心映像檔";

/* No comment provided by engineer. */
"Keyboard" = "鍵盤";

/* No comment provided by engineer. */
"Last Seen" = "最後檢視時間";

/* No comment provided by engineer. */
"MAC Address" = "MAC 位址";

/* No comment provided by engineer. */
"Machine" = "電腦";

/* No comment provided by engineer. */
"Maintenance" = "維護";

/* No comment provided by engineer. */
"Mode" = "模式";

/* No comment provided by engineer. */
"Modify settings for this VM." = "修改此虛擬電腦的設定。";

/* UTMAppleConfigurationDevices */
"Mouse" = "滑鼠";

/* No comment provided by engineer. */
"Move" = "移動";

/* No comment provided by engineer. */
"Move…" = "移動⋯";

/* No comment provided by engineer. */
"Move selected VM" = "移動已選取的虛擬電腦";

/* No comment provided by engineer. */
"Move this VM from internal storage to elsewhere." = "將此虛擬電腦由內部儲存空間移動至其他地方。";

/* No comment provided by engineer. */
"Network" = "網絡";

/* No comment provided by engineer. */
"Network Mode" = "網絡模式";

/* No comment provided by engineer. */
"New Drive" = "新增磁碟機";

/* No comment provided by engineer. */
"New from template…" = "由此範本新增⋯";

/* No comment provided by engineer. */
"New Shared Directory…" = "新增分享目錄⋯";

/* No comment provided by engineer. */
"New VM" = "新增虛擬電腦";

/* No comment provided by engineer. */
"Older versions of UTM added each IDE device to a separate bus. Check this to change the configuration to place two units on each bus." = "舊版本的 UTM 將每個 IDE 裝置加至單獨的匯流排中。檢查此項以更改配置，以便於每個匯流排上放置兩個單元。";

/* No comment provided by engineer. */
"Only available if host architecture matches the target. Otherwise, TCG emulation is used." = "僅當主機架構與目標匹配時才可用。否則，將使用 TCG 仿真。";

/* No comment provided by engineer. */
"Only available on macOS virtual machines." = "僅可用於 macOS 虛擬電腦。";

/* No comment provided by engineer. */
"Only available when Hypervisor is used on supported hardware. TSO speeds up Intel emulation in the guest at the cost of decreased performance in general." = "僅當於受支援的硬體上使用 Hypervisor 時才可用。TSO 提升了客戶端的 Intel 仿真速度，但以總體的效能降低為代價。";

/* No comment provided by engineer. */
"Open VM Settings" = "開啟虛擬電腦設定";

/* No comment provided by engineer. */
"Optionally select a directory to make accessible inside the VM. Note that support for shared directories varies by the guest operating system and may require additional guest drivers to be installed. See UTM support pages for more details." = "(可選) 選取一個目錄，使得可以在虛擬電腦內取用。請緊記，分享目錄的支援視乎客戶端作業系統而定，可能需要安裝額外的客戶端驅動程式。有關更多詳細訊息，請見 UTM 支援頁面。";

/* No comment provided by engineer. */
"Options here only apply on next boot and are not saved." = "此處的選項僅於下次啟動時生效，且不會儲存。";

/* No comment provided by engineer. */
"Path" = "路徑";

/* No comment provided by engineer. */
"Pointer" = "指標";

/* No comment provided by engineer. */
"Port" = "埠";

/* No comment provided by engineer. */
"Power Off" = "關閉電源";

/* No comment provided by engineer. */
"Prompt" = "提示";

/* No comment provided by engineer. */
"Protocol" = "協定";

/* No comment provided by engineer. */
"QEMU Machine Properties" = "QEMU 電腦屬性";

/* No comment provided by engineer. */
"Quit" = "結束";

/* No comment provided by engineer. */
"RAM" = "記憶體";

/* No comment provided by engineer. */
"Ramdisk (optional)" = "Ramdisk (選填)";

/* No comment provided by engineer. */
"Random" = "隨機";

/* No comment provided by engineer. */
"Read Only?" = "唯讀？";

/* No comment provided by engineer. */
"Reclaim disk space by re-converting the disk image." = "透過重新轉換來回收磁碟空間。";

/* No comment provided by engineer. */
"Reclaim Space" = "釋放空間";

/* No comment provided by engineer. */
"Reject unknown connections by default" = "於預設情況下拒絕不明連線";

/* No comment provided by engineer. */
"Remove selected shortcut" = "移除已選取的捷徑";

/* No comment provided by engineer. */
"Renderer Backend" = "渲染器後端";

/* No comment provided by engineer. */
"Require Password" = "需要密碼";

/* No comment provided by engineer. */
"Requires restarting UTM to take affect." = "需要重新開啟 UTM 以生效。";

/* No comment provided by engineer. */
"Requires SPICE guest agent tools to be installed." = "需要安裝 SPICE 客戶端代理程式工具。";

/* No comment provided by engineer. */
"Reset UEFI Variables" = "重設 UEFI 變數";

/* No comment provided by engineer. */
"Resize Console Command" = "調整主控台大小指令";

/* No comment provided by engineer. */
"Resize…" = "調整大小⋯";

/* No comment provided by engineer. */
"Resizing is experimental and could result in data loss. You are strongly encouraged to back-up this VM before proceeding. Would you like to resize to %lld GiB?" = "調整大小為實驗性功能，可能會導致資料遺失。強烈建議你在繼續之前備份此虛擬電腦。你要將大小調整為 %lld GB 嗎？";

/* No comment provided by engineer. */
"Resolution" = "解像度";

/* No comment provided by engineer. */
"Restart" = "重新啟動";

/* No comment provided by engineer. */
"Resume" = "繼續";

/* No comment provided by engineer. */
"Resume running VM." = "繼續正在執行的虛擬電腦。";

/* No comment provided by engineer. */
"Reveal where the VM is stored." = "顯示虛擬電腦的儲存位置。";

/* No comment provided by engineer. */
"RNG Device" = "RNG 裝置";

/* No comment provided by engineer. */
"Root Image" = "Root 映像檔";

/* No comment provided by engineer. */
"Run" = "執行";

/* No comment provided by engineer. */
"Run Recovery" = "執行 Recovery 模式";

/* No comment provided by engineer. */
"Run selected VM" = "執行已選取的虛擬電腦";

/* No comment provided by engineer. */
"Run the VM in the foreground." = "在螢幕前執行虛擬電腦。";

/* No comment provided by engineer. */
"Run the VM in the foreground, without saving data changes to disk." = "在螢幕前執行虛擬電腦，但無需將資料更改儲存到磁碟。";

/* No comment provided by engineer. */
"Run without saving changes" = "執行但不儲存更改";

/* No comment provided by engineer. */
"Section" = "區域";

/* No comment provided by engineer. */
"Secure Boot with TPM 2.0" = "使用 TPM 2.0 的保安啟動";

/* No comment provided by engineer. */
"Select an existing disk image." = "選取一個現存的磁碟映像。";

/* No comment provided by engineer. */
"Serial" = "序列";

/* No comment provided by engineer. */
"Server Address" = "伺服器位址";

/* No comment provided by engineer. */
"Settings" = "設定";

/* No comment provided by engineer. */
"Share" = "分享";

/* No comment provided by engineer. */
"Share…" = "分享⋯";

/* No comment provided by engineer. */
"Share a copy of this VM and all its data." = "分享此虛擬電腦與其所有資料的複製。";

/* No comment provided by engineer. */
"Share Directory" = "分享目錄";

/* No comment provided by engineer. */
"Share is read only" = "分享資料唯讀";

/* No comment provided by engineer. */
"Share selected VM" = "分享已選取的虛擬電腦";

/* No comment provided by engineer. */
"Shared Directory Path" = "分享目錄路徑";

/* No comment provided by engineer. */
"Shared Path" = "分享路徑";

/* No comment provided by engineer. */
"Should be off for older operating systems such as Windows 7 or lower." = "對於較舊的作業系統應關閉，例如 Windows 7 或者更低版本。";

/* No comment provided by engineer. */
"Should be on always unless the guest cannot boot because of this." = "除非客戶端因此而無法啟動，否則應始終開啟。";

/* No comment provided by engineer. */
"Show all devices…" = "顯示所有裝置⋯";

/* No comment provided by engineer. */
"Show in Finder" = "在 Finder 中顯示";

/* No comment provided by engineer. */
"Show the main window." = "顯示主視窗。";

/* No comment provided by engineer. */
"Show UTM" = "顯示 UTM";

/* No comment provided by engineer. */
"Show UTM preferences" = "顯示 UTM 偏好設定";

/* No comment provided by engineer. */
"Skip Boot Image" = "略過啟動映像檔";

/* No comment provided by engineer. */
"Skip ISO boot" = "略過 ISO 啟動";

/* No comment provided by engineer. */
"Some older systems do not support UEFI boot, such as Windows 7 and below." = "一些舊版系統不支援 UEFI 啟動，比如 Windows 7 及更舊版本。";

/* No comment provided by engineer. */
"Sound" = "聲音";

/* No comment provided by engineer. */
"Sound Backend" = "聲音後端";

/* No comment provided by engineer. */
"Start" = "開始";

/* No comment provided by engineer. */
"Status" = "狀態";

/* No comment provided by engineer. */
"Stop selected VM" = "停止已選取的虛擬電腦";

/* No comment provided by engineer. */
"Stop the running VM." = "停止正在執行的虛擬電腦。";

/* No comment provided by engineer. */
"Storage" = "儲存空間";

/* No comment provided by engineer. */
"stty cols $COLS rows $ROWS\n" = "stty cols $COLS rows $ROWS\n";

/* No comment provided by engineer. */
"Suspend" = "暫停";

/* No comment provided by engineer. */
"Target" = "目標";

/* No comment provided by engineer. */
"Terminate UTM and stop all running VMs." = "終止 UTM 並停止所有正在執行的虛擬電腦。";

/* No comment provided by engineer. */
"Text" = "文字";

/* No comment provided by engineer. */
"Text Color" = "文字顏色";

/* No comment provided by engineer. */
"The amount of storage to allocate for this image. Ignored if importing an image. If this is a raw image, then an empty file of this size will be stored with the VM. Otherwise, the disk image will dynamically expand up to this size." = "為此映像檔分配的儲存量。於輸入映像檔時會忽略此參數。如果此為一個 Raw 映像檔，則此大小的空檔案將會與虛擬電腦一齊儲存。否則，磁碟映像檔將會動態擴充至此大小。";

/* No comment provided by engineer. */
"Theme" = "主題";

/* No comment provided by engineer. */
"There are known issues in some newer Linux drivers including black screen, broken compositing, and apps failing to render." = "一些較新的 Linux 驅動程式存在已知問題，當中包括螢幕變黑、顯示合成損毀，以及應用程式無法渲染。";

/* No comment provided by engineer. */
"These are advanced settings affecting QEMU which should be kept default unless you are running into issues." = "這些為影響 QEMU 的進階設定，除非遇到問題，否則你應當保持預設值。";

/* No comment provided by engineer. */
"This is appended to the -machine argument." = "這會加至 -machine 參數的尾端。";

/* No comment provided by engineer. */
"This virtual machine cannot be found at: %@" = "虛擬電腦無法於此處找到：%@";

/* No comment provided by engineer. */
"This virtual machine must be re-added to UTM by opening it with Finder. You can find it at the path: %@" = "必須使用 Finder 開啟此虛擬電腦，將其重新加至 UTM 中。你可以於此路徑中找到它：%@";

/* No comment provided by engineer. */
"TPM 2.0 Device" = "TPM 2.0 裝置";

/* No comment provided by engineer. */
"TPM can be used to protect secrets in the guest operating system. Note that the host will always be able to read these secrets and therefore no expectation of physical security is provided." = "TPM 可以用來保護客戶端作業系統中的私密資料。請緊記，主機將始終可以讀取這些私密資料，因此無法提供預期的物理保安性。";

/* UTMAppleConfigurationDevices */
"Trackpad" = "觸控板";

/* No comment provided by engineer. */
"Tweaks" = "調整";

/* No comment provided by engineer. */
"Ubuntu Install Guide" = "Ubuntu 安裝指引";

/* No comment provided by engineer. */
"UEFI Boot" = "UEFI 啟動";

/* No comment provided by engineer. */
"Upscaling" = "粗化解像度";

/* No comment provided by engineer. */
"USB Support" = "USB 支援";

/* No comment provided by engineer. */
"Use Apple Virtualization" = "使用 Apple 虛擬化";

/* No comment provided by engineer. */
"Use Hypervisor" = "使用 Hypervisor";

/* No comment provided by engineer. */
"Use local time for base clock" = "使用本地時間作為基本時鐘";

/* No comment provided by engineer. */
"Use Rosetta" = "使用 Rosetta";

/* No comment provided by engineer. */
"Use Trackpad" = "使用觸控板";

/* No comment provided by engineer. */
"Use TSO" = "使用 TSO";

/* No comment provided by engineer. */
"Use Virtualization" = "使用虛擬化";

/* No comment provided by engineer. */
"UTM Server" = "UTM 伺服器";

/* No comment provided by engineer. */
"VGA Device RAM (MB)" = "VGA 裝置記憶體 (MB)";

/* No comment provided by engineer. */
"Virtualization" = "虛擬化";

/* No comment provided by engineer. */
"Virtualization Engine" = "虛擬化引擎";

/* No comment provided by engineer. */
"VM display size is fixed" = "虛擬電腦顯示大小固定";

/* No comment provided by engineer. */
"Wait for Connection" = "等待連線";

/* No comment provided by engineer. */
"WebDAV requires installing SPICE daemon. VirtFS requires installing device drivers." = "WebDAV 需要安裝 SPICE 守護程式。VirtFS 需要安裝裝置驅動程式。";

/* No comment provided by engineer. */
"Width" = "寬度";

/* No comment provided by engineer. */
"Windows Install Guide" = "Windows 安裝指引";

/* No comment provided by engineer. */
"You can use this if your boot options are corrupted or if you wish to re-enroll in the default keys for secure boot." = "如果你的引導選項已經損毀，或者你希望重新登入保安啟動的預設鑰匙，可以使用此選項。";

/* No comment provided by engineer. */
<<<<<<< HEAD
"Zoom" = "縮放";

/* VMConfigAppleDriveDetailsView
 VMConfigAppleDriveCreateView*/
"Use NVMe Interface" = "使用 NVMe 磁碟介面";
"If checked, use NVMe instead of virtio as the disk interface, available on macOS 14+ for Linux guests only. This interface is slower but less likely to encounter filesystem errors." = "如果勾選，將使用 NVMe 而非 virtio 作為磁碟介面，僅在 macOS 14+ 中適用於 Linux 客戶機器。這個介面速度較慢，但較不容易遇到檔案系統錯誤。";
=======
"Zoom" = "縮放";
>>>>>>> 9dc2e94c
<|MERGE_RESOLUTION|>--- conflicted
+++ resolved
@@ -2296,13 +2296,9 @@
 "You can use this if your boot options are corrupted or if you wish to re-enroll in the default keys for secure boot." = "如果你的引導選項已經損毀，或者你希望重新登入保安啟動的預設鑰匙，可以使用此選項。";
 
 /* No comment provided by engineer. */
-<<<<<<< HEAD
 "Zoom" = "縮放";
 
 /* VMConfigAppleDriveDetailsView
  VMConfigAppleDriveCreateView*/
 "Use NVMe Interface" = "使用 NVMe 磁碟介面";
-"If checked, use NVMe instead of virtio as the disk interface, available on macOS 14+ for Linux guests only. This interface is slower but less likely to encounter filesystem errors." = "如果勾選，將使用 NVMe 而非 virtio 作為磁碟介面，僅在 macOS 14+ 中適用於 Linux 客戶機器。這個介面速度較慢，但較不容易遇到檔案系統錯誤。";
-=======
-"Zoom" = "縮放";
->>>>>>> 9dc2e94c
+"If checked, use NVMe instead of virtio as the disk interface, available on macOS 14+ for Linux guests only. This interface is slower but less likely to encounter filesystem errors." = "如果勾選，將使用 NVMe 而非 virtio 作為磁碟介面，僅在 macOS 14+ 中適用於 Linux 客戶機器。這個介面速度較慢，但較不容易遇到檔案系統錯誤。";