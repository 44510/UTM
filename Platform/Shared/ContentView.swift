//
// Copyright © 2020 osy. All rights reserved.
//
// Licensed under the Apache License, Version 2.0 (the "License");
// you may not use this file except in compliance with the License.
// You may obtain a copy of the License at
//
//     http://www.apache.org/licenses/LICENSE-2.0
//
// Unless required by applicable law or agreed to in writing, software
// distributed under the License is distributed on an "AS IS" BASIS,
// WITHOUT WARRANTIES OR CONDITIONS OF ANY KIND, either express or implied.
// See the License for the specific language governing permissions and
// limitations under the License.
//

import SwiftUI
#if !os(macOS)
import IQKeyboardManagerSwift
#endif

#if WITH_QEMU_TCI
let productName = "UTM SE"
#else
let productName = "UTM"
#endif

@available(iOS 14, macOS 11, *)
struct ContentView: View {
    @State private var editMode = false
    @EnvironmentObject private var data: UTMData
    @State private var newPopupPresented = false
    @State private var importSheetPresented = false
    @Environment(\.openURL) var openURL
    
    var body: some View {
        NavigationView {
            List {
                ForEach(data.virtualMachines) { vm in
                    NavigationLink(
                        destination: VMDetailsView(vm: vm),
                        tag: vm,
                        selection: $data.selectedVM,
                        label: { VMCardView(vm: vm) })
                        .modifier(VMContextMenuModifier(vm: vm))
                }.onMove(perform: data.move)
                .onDelete(perform: delete)
                
                if data.pendingVMs.count > 0 {
                    Section(header: Text("Pending")) {
                        ForEach(data.pendingVMs, id: \.name) { vm in
                            UTMPendingVMView(vm: vm)
                        }.onDelete(perform: cancel)
                    }.transition(.opacity)
                }
            }.optionalSidebarFrame()
            .listStyle(SidebarListStyle())
            .navigationTitle(productName)
            .navigationOptionalSubtitle(data.selectedVM?.title ?? "")
            .toolbar {
                #if os(macOS)
                ToolbarItem(placement: .navigation) {
                    newButton
                }
                #else
                ToolbarItem(placement: .navigationBarLeading) {
                    newButton
                }
                ToolbarItem(placement: .navigationBarTrailing) {
                    EditButton()
                }
                #endif
            }
<<<<<<< HEAD
            .sheet(isPresented: $data.showNewVMSheet) {
                VMWizardView()
=======
            .sheet(isPresented: $data.showNewVMSheet, onDismiss: {
                // on older versions of macOS this doesn't work so we keep it iOS only
                #if !os(macOS)
                newConfiguration.resetDefaults()
                try? data.discardChanges()
                #endif
            }, content: {
                VMSettingsView(vm: nil, config: newConfiguration)
                    .environmentObject(data)
                    .onAppear {
                        newConfiguration.name = data.newDefaultVMName()
                    }
            })
            .onChange(of: data.showNewVMSheet) { value in
                // on older versions of iOS this doesn't work so we keep it macOS only
                #if os(macOS)
                if !value {
                    newConfiguration.resetDefaults()
                    try? data.discardChanges()
                }
                #endif
>>>>>>> 2e2a7cfe
            }
            VMPlaceholderView()
        }.overlay(data.showSettingsModal ? AnyView(EmptyView()) : AnyView(BusyOverlay()))
        .optionalWindowFrame()
        .disabled(data.busy && !data.showNewVMSheet && !data.showSettingsModal)
        .onOpenURL(perform: handleURL)
        .handlesExternalEvents(preferring: ["*"], allowing: ["*"])
        .onReceive(NSNotification.NewVirtualMachine) { _ in
            data.newVM()
        }.onReceive(NSNotification.ImportVirtualMachine) { _ in
            importSheetPresented = true
        }.fileImporter(isPresented: $importSheetPresented, allowedContentTypes: [.UTM], onCompletion: selectImportedUTM)
        .onAppear {
            data.refresh()
            #if os(macOS)
            NSWindow.allowsAutomaticWindowTabbing = false
            #else
            data.enableNetworking()
            IQKeyboardManager.shared.enable = true
            #if !WITH_QEMU_TCI
            if !Main.jitAvailable {
                data.busyWork {
                    throw NSLocalizedString("Your version of iOS does not support running VMs while unmodified. You must either run UTM while jailbroken or with a remote debugger attached.", comment: "ContentView")
                }
            }
            #endif
            #endif
        }
    }
    
    private var newButton: some View {
        Button(action: { data.newVM() }, label: {
            Label("New VM", systemImage: "plus").labelStyle(IconOnlyLabelStyle())
        })
    }
    
    private func delete(indexSet: IndexSet) {
        let selected = data.virtualMachines[indexSet]
        for vm in selected {
            data.busyWork {
                try data.delete(vm: vm)
            }
        }
    }
    
    private func cancel(indexSet: IndexSet) {
        let selected = data.pendingVMs[indexSet]
        for vm in selected {
            data.cancelPendingVM(vm)
        }
    }
    
    private func handleURL(url: URL) {
        if url.isFileURL {
            importUTM(url: url)
        } else if let components = URLComponents(url: url, resolvingAgainstBaseURL: false),
                  let scheme = components.scheme,
                  scheme.lowercased() == "utm" {
            handleUTMURL(with: components)
        }
    }
    
    private func importUTM(url: URL) {
        guard url.isFileURL else {
            return // ignore
        }
        data.busyWork {
            try data.importUTM(url: url)
        }
    }
    
    private func selectImportedUTM(result: Result<URL, Error>) {
        data.busyWork {
            let url = try result.get()
            try data.importUTM(url: url)
        }
    }
    
    private func handleUTMURL(with components: URLComponents) {
        func findVM() -> UTMVirtualMachine? {
            if let vmName = components.queryItems?.first(where: { $0.name == "name" })?.value {
                return data.virtualMachines.first(where: { $0.configuration.name == vmName })
            } else {
                return nil
            }
        }
        
        if let action = components.host {
            switch action {
            case "start":
                if let vm = findVM(), vm.state == .vmStopped {
                    data.run(vm: vm)
                }
                break
            case "stop":
                if let vm = findVM(), vm.state == .vmStarted {
                    vm.quitVM(force: true)
                    try? data.stop(vm: vm)
                }
                break
            case "restart":
                if let vm = findVM(), vm.state == .vmStarted {
                    DispatchQueue.global(qos: .background).async {
                        vm.resetVM()
                    }
                }
                break
            case "pause":
                if let vm = findVM(), vm.state == .vmStarted {
                    DispatchQueue.global(qos: .background).async {
                        vm.pauseVM()
                    }
                }
            case "resume":
                if let vm = findVM(), vm.state == .vmPaused {
                    DispatchQueue.global(qos: .background).async {
                        vm.resumeVM()
                    }
                }
                break
            case "sendText":
                if let vm = findVM(), vm.state == .vmStarted {
                    data.trySendText(vm, urlComponents: components)
                }
                break
            case "click":
                if let vm = findVM(), vm.state == .vmStarted {
                    data.tryClickVM(vm, urlComponents: components)
                }
                break
            case "downloadVM":
                data.tryDownloadVM(components)
                break
            default:
                return
            }
        }
    }
}

#if os(macOS)
@available(macOS 11, *)
fileprivate extension View {
    func navigationOptionalSubtitle<S>(_ subtitle: S) -> some View where S : StringProtocol {
        return self.navigationSubtitle(subtitle)
    }
    
    func optionalSidebarFrame() -> some View {
        return self.frame(minWidth: 250, idealWidth: 350)
    }
    
    func optionalWindowFrame() -> some View {
        return self.frame(minWidth: 800, idealWidth: 1200, minHeight: 600, idealHeight: 800)
    }
}
#else
@available(iOS 14, *)
fileprivate extension View {
    // ignore subtitle on iOS
    func navigationOptionalSubtitle<S>(_ subtitle: S) -> some View where S : StringProtocol {
        return self
    }
    
    // ignore frame size
    func optionalSidebarFrame() -> some View {
        return self
    }
    
    // ignore frame size
    func optionalWindowFrame() -> some View {
        return self
    }
}
#endif

@available(iOS 14, macOS 11, *)
struct ContentView_Previews: PreviewProvider {
    static var previews: some View {
        ContentView()
    }
}<|MERGE_RESOLUTION|>--- conflicted
+++ resolved
@@ -71,32 +71,8 @@
                 }
                 #endif
             }
-<<<<<<< HEAD
             .sheet(isPresented: $data.showNewVMSheet) {
                 VMWizardView()
-=======
-            .sheet(isPresented: $data.showNewVMSheet, onDismiss: {
-                // on older versions of macOS this doesn't work so we keep it iOS only
-                #if !os(macOS)
-                newConfiguration.resetDefaults()
-                try? data.discardChanges()
-                #endif
-            }, content: {
-                VMSettingsView(vm: nil, config: newConfiguration)
-                    .environmentObject(data)
-                    .onAppear {
-                        newConfiguration.name = data.newDefaultVMName()
-                    }
-            })
-            .onChange(of: data.showNewVMSheet) { value in
-                // on older versions of iOS this doesn't work so we keep it macOS only
-                #if os(macOS)
-                if !value {
-                    newConfiguration.resetDefaults()
-                    try? data.discardChanges()
-                }
-                #endif
->>>>>>> 2e2a7cfe
             }
             VMPlaceholderView()
         }.overlay(data.showSettingsModal ? AnyView(EmptyView()) : AnyView(BusyOverlay()))
@@ -178,7 +154,7 @@
     private func handleUTMURL(with components: URLComponents) {
         func findVM() -> UTMVirtualMachine? {
             if let vmName = components.queryItems?.first(where: { $0.name == "name" })?.value {
-                return data.virtualMachines.first(where: { $0.configuration.name == vmName })
+                return data.virtualMachines.first(where: { $0.title == vmName })
             } else {
                 return nil
             }
