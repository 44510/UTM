/* No comment provided by engineer. */
"-" = "-";

/* A removable drive that has no image file inserted. */
"(empty)" = "(empty)";

/* No comment provided by engineer. */
"0.0.0.0" = "0.0.0.0";

/* No comment provided by engineer. */
"127.0.0.1" = "127.0.0.1";

/* VMConfigDriveCreateViewController */
"A file already exists for this name, if you proceed, it will be replaced." = "已存在同名的项目，如果您继续操作，正在创建的项目将会替换原有的同名项目";

/* VMListViewController */
"A VM already exists with this name." = "已存在使用此名称的 VM";

/* No comment provided by engineer. */
"Acceleration" = "加速";

/* No comment provided by engineer. */
"Additional Settings" = "附加设置";

/* No comment provided by engineer. */
"Advanced: Bypass configuration and manually specify arguments" = "高级:手动设置参数";

/* VMConfigSystemView */
"Allocating too much memory will crash the VM. Your device has %llu MB of memory and the estimated usage is %llu MB." = "设置过多的内存会停止VM运行。你的设备拥有 %1$llu MB 的内存，估计使用量是 %2$llu MB。";

/* No comment provided by engineer. */
"Always use native (HiDPI) resolution" = "始终使用本机（HiDPI）分辨率";

/* VMDisplayWindowController */
"An internal error has occured." = "发生未知错误。";

/* VMDisplayViewController */
"An internal error has occured. UTM will terminate." = "发生未知错误。 UTM即将退出...";

/* No comment provided by engineer. */
"Another Tab" = "另一个选项";

/* No comment provided by engineer. */
"Architecture" = "架构";

/* VMConfigDirectoryPickerViewController */
"Are you sure you want to delete this directory? All files and subdirectories WILL be deleted." = "您确定要删除此目录吗？所有文件和子目录将会被删除。";

/* Delete confirmation */
"Are you sure you want to delete this VM? Any drives associated will also be deleted." = "您确定要删除此虚拟机吗？所有与虚拟机关联的磁盘/光盘镜像也将会被删除。";

/* VMDisplayViewController */
"Are you sure you want to exit UTM?." = "您确定要退出UTM吗？";

/* VMConfigDrivePickerViewController */
"Are you sure you want to permanently delete this disk image?" = "您确定要永久删除该磁盘镜像吗？";

/* VMDisplayViewController */
"Are you sure you want to reset this VM? Any unsaved changes will be lost." = "您确定要重置此虚拟机吗？ 任何未保存的更改将会丢失。";

/* VMDisplayViewController */
"Are you sure you want to stop this VM and exit? Any unsaved changes will be lost." = "您确定要强制关闭虚拟机吗？所有未保存的更改都将会丢失。";

/* No comment provided by engineer. */
"Argument" = "Argument";

/* UTMQemuConfiguration */
"BIOS" = "BIOS";

/* No comment provided by engineer. */
"Blinking Cursor" = "闪烁光标";

/* UTMConfiguration */
"Bridged (Advanced)" = "桥接（高级）";

/* No comment provided by engineer. */
"Bridged Interface" = "桥接接口";

/* VMConfigSharingViewController */
"Browse..." = "浏览";

/* Cancel button
   VMConfigDirectoryPickerViewController
   VMConfigPortForwardingViewController
   VMRemovableDrivesViewController */
"Cancel" = "取消";

/* VMConfigDriveCreateViewController */
"Cannot create directory for disk image." = "无法为磁盘映像创建目录。";

/* VMDisplayTerminalWindowController */
"Cannot find bundle resources." = "找不到绑定的资源";

/* VMListViewController */
"Cannot find VM." = "未能找到VM";

/* UTMVirtualMachine+Sharing */
"Cannot start shared directory before SPICE starts." = "SPICE启动之前无法启动共享目录。";

/* VMDisplayMetalWindowController */
"Captured mouse" = "捕获的鼠标";

/* Configuration boot device */
"CD/DVD" = "CD/DVD";

/* UTMConfiguration */
"CD/DVD (ISO) Image" = "CD/DVD (ISO) 镜像";

/* VMRemovableDrivesViewController */
"Change" = "变化";

/* No comment provided by engineer. */
"Clipboard Sharing" = "剪贴板共享";

/* Clone context menu */
"Clone" = "复制";

/* VMDisplayMetalWindowController */
"Closing this window will kill the VM." = "关闭此窗口将终止 VM";

/* No comment provided by engineer. */
"Command to send when resizing the console. Placeholder $COLS is the number of columns and $ROWS is the number of rows." = "调整控制台大小时要发送的命令。占位符 $COLS 是列数， $ROWS 是行数。";

/* UTMVirtualMachine */
"Config format incorrect." = "配置格式不正确。";

/* VMDisplayMetalWindowController */
"Confirm" = "确认";

/* No comment provided by engineer. */
"Confirm Delete" = "确认删除";

/* VMDisplayWindowController */
"Confirmation" = "确认";

/* No comment provided by engineer. */
"Console Only" = "仅限控制台";

/* No comment provided by engineer. */
"Cores" = "核心数量";

/* No comment provided by engineer. */
"CPU" = "CPU";

/* No comment provided by engineer. */
"CPU Cores" = "CPU核心数";

/* No comment provided by engineer. */
"CPU Flags" = "CPU Flags";

/* Create button */
"Create" = "创建";

/* VMConfigDirectoryPickerViewController */
"Create Directory" = "创建目录";

/* VMConfigDriveCreateViewController */
"Creating disk..." = "磁盘创建中...";

/* No comment provided by engineer. */
"Debug Logging" = "调试日志记录";

/* Delete button
   Delete context menu
   VMConfigDirectoryPickerViewController */
"Delete" = "删除";

/* VMConfigDrivesViewController */
"Delete Data" = "删除数据";

/* Delete VM overlay */
"Deleting %@..." = "正在删除 %@...";

/* VMConfigDirectoryPickerViewController */
"Directory Name" = "目录名称";

/* VMDisplayTerminalViewController */
"Disable this bar in Settings -> General -> Keyboards -> Shortcuts" = "在 设置 -> 通用 -> 键盘 -> 快捷键 中禁用此栏";

/* UTMData
   VMConfigDriveCreateViewController */
"Disk creation failed." = "磁盘镜像创建失败";

/* UTMQemuConfiguration */
"Disk Image" = "磁盘镜像";

/* VMDisplayMetalWindowController */
"Do Not Show Again" = "不再显示";

/* No comment provided by engineer. */
"Do not show prompt when USB device is plugged in" = "插入 USB 设备时不显示提示";

/* VMConfigDrivesViewController */
"Do you want to also delete the disk image data? If yes, the data will be lost. Otherwise, you can create a new drive with the existing data." = "您是否还要删除磁盘映像数据?如果是，数据将丢失。否则，您可以使用现有数据创建一个新驱动器。";

/* No comment provided by engineer. */
"Do you want to delete this VM and all its data?" = "是否删除该虚拟机及其所有数据?";

/* No comment provided by engineer. */
"Do you want to duplicate this VM and all its data?" = "是否要复制该虚拟机及其所有数据?";

/* No comment provided by engineer. */
"Do you want to force stop this VM and lose all unsaved data?" = "您是否想强制停止此VM并丢失所有未保存的数据?";

/* VMConfigDirectoryPickerViewController
   VMConfigPortForwardingViewController */
"Done" = "完成";

/* No comment provided by engineer. */
"Downscaling" = "缩小尺度";

/* VMRemovableDrivesViewController */
"Drive Options" = "驱动器选项";

/* VMRemovableDrivesViewController */
"Eject" = "弹出";

/* No comment provided by engineer. */
"Emulated Audio Card" = "模拟声卡";

/* No comment provided by engineer. */
"Emulated Display Card" = "模拟显卡";

/* No comment provided by engineer. */
"Emulated Network Card" = "模拟网卡";

/* UTMConfiguration */
"Emulated VLAN" = "模拟VLAN";

/* No comment provided by engineer. */
"en0" = "en0";

/* No comment provided by engineer. */
"Enable Clipboard Sharing" = "剪贴板共享";

/* No comment provided by engineer. */
"Enable Directory Sharing" = "目录共享";

/* No comment provided by engineer. */
"Enabled" = "启用";

/* VMDisplayWindowController */
"Error" = "错误";

/* UTMJSONStream */
"Error parsing JSON." = "解析JSON时出错";

/* VMConfigDriveCreateViewController */
"Error renaming file" = "重命名失败";

/* UTMVirtualMachine */
"Error trying to restore removable drives: %@" = "尝试还原可移动驱动器时出错：%@";

/* UTMVirtualMachine */
"Error trying to start shared directory: %@" = "尝试启动共享目录时出错：%@";

/* UTMVirtualMachine+Drives */
"Failed create bookmark." = "创建书签失败";

/* UTMVirtualMachine+Drives */
"Failed to access drive image path." = "无法访问驱动器映像路径";

/* VMConfigInfoView */
"Failed to check name." = "无法检查名称";

/* UTMData */
"Failed to clone VM." = "无法复制VM";

/* UTMSpiceIO */
"Failed to connect to SPICE server." = "无法连接到SPICE服务器";

/* UTMDataExtension */
"Failed to delete saved state." = "无法删除保存的状态";

/* VMRemovableDrivesViewController */
"Failed to get VM object." = "无法获取VM对象";

/* UTMVirtualMachine */
"Failed to load plist" = "无法加载plist";

/* UTMData */
"Failed to parse imported VM." = "无法解析导入的VM。";

/* VMDisplayViewController */
"Failed to save VM state. Do you have at least one read-write drive attached that supports snapshots?" = "保存虚拟机状态失败。 您是否装载了至少一个支持快照的读写驱动器？";

/* No comment provided by engineer. */
"Fit To Screen" = "适应屏幕";

/* Configuration boot device */
"Floppy" = "软盘";

/* No comment provided by engineer. */
"Font" = "字体";

/* No comment provided by engineer. */
"Font Size" = "字体大小";

/* No comment provided by engineer. */
"Force Multicore" = "强制多核";

/* No comment provided by engineer. */
"Force slower emulation even when hypervisor is available" = "即使程序可用，也只能强制执行较慢的仿真";

/* No comment provided by engineer. */
"Full Graphics" = "完整图形";

/* No comment provided by engineer. */
"Gesture and Cursor Settings" = "更多图形和光标设置";

/* No comment provided by engineer. */
"Guest Address" = "客户机地址";

/* VMConfigPortForwardingViewController */
"Guest address (optional)" = "客户机地址(可选)";

/* UTMQemuManager */
"Guest panic" = "Guest panic";

/* No comment provided by engineer. */
"Guest Port" = "客户机端口";

/* VMConfigPortForwardingViewController */
"Guest port (required)" = "客户机端口(必填)";

/* Configuration boot device */
"Hard Disk" = "硬盘";

/* No comment provided by engineer. */
"Hardware" = "硬件";

/* No comment provided by engineer. */
"Hide Unused Flags..." = "隐藏未使用的Flags...";

/* VMDisplayViewController */
"Hint: To show the toolbar again, use a three-finger swipe down on the screen." = "提示：要再次显示工具栏，请使用三指在屏幕从上向下滑动。";

/* No comment provided by engineer. */
"Hold Control (⌃) for right click" = "按住 Control (⌃) 并进行右键单击";

/* No comment provided by engineer. */
"Host Address" = "主机地址";

/* VMConfigPortForwardingViewController */
"Host address (optional)" = "主机地址(可选)";

/* No comment provided by engineer. */
"Host Port" = "主机端口";

/* VMConfigPortForwardingViewController */
"Host port (required)" = "主机端口(必填)";

/* No comment provided by engineer. */
"Icon" = "图标";

/* No comment provided by engineer. */
"Image Type" = "格式";

/* Import button */
"Import" = "导入";

/* No comment provided by engineer. */
"Import Virtual Machine..." = "导入虚拟机...";

/* Save VM overlay */
"Importing %@..." = "导入 %@...";

/* No comment provided by engineer. */
"Input" = "输入";

/* No comment provided by engineer. */
"Interface" = "接口";

/* UTMQemu */
"Internal error has occurred." = "发生内部错误";

/* UTMVirtualMachine */
"Internal error starting main loop." = "启动虚拟机时发生内部错误(main loop)。";

/* UTMVirtualMachine */
"Internal error starting VM." = "启动虚拟机时发生内部错误。";

/* VMDisplayMetalWindowController */
"Internal error." = "内部错误。";

/* VMConfigSystemViewController */
"Invalid core count." = "无效的核心数量。";

/* UTMData */
"Invalid drive size." = "驱动器大小无效。";

/* VMRemovableDrivesViewController */
"Invalid file selected." = "选择的文件无效。";

/* VMConfigSystemViewController */
"Invalid memory size." = "无效的内存大小。";

/* VMConfigDriveCreateViewController */
"Invalid name" = "无效的名称";

/* VMConfigDriveCreateViewController */
"Invalid size" = "无效的大小";

/* VMListViewController */
"Invalid UTM not imported." = "未导入无效的UTM。";

/* No comment provided by engineer. */
"Invert Mouse Scroll" = "反转鼠标滚动";

/* No comment provided by engineer. */
"IP Configuration" = "IP配置";

/* No comment provided by engineer. */
"Isolate Guest from Host" = "将客户机与主机隔离";

/* No comment provided by engineer. */
"JIT Cache" = "JIT缓存";

/* VMConfigSystemViewController */
"JIT cache size cannot be larger than 2GB." = "JIT缓存大小不能大于2GB。";

/* VMConfigSystemViewController */
"JIT cache size too small." = "JIT缓存过小。";

/* No comment provided by engineer. */
"Legacy" = "输入";

/* No comment provided by engineer. */
"Legacy (PS/2) Mode" = "输入(PS/2)模式";

/* No comment provided by engineer. */
"License" = "许可";

/* UTMConfiguration */
"Linear" = "线性";

/* UTMQemuConfiguration */
"Linux Device Tree Binary" = "Linux设备树二进制文件";

/* UTMQemuConfiguration */
"Linux Kernel" = "Linux内核";

/* UTMQemuConfiguration */
"Linux RAM Disk" = "Linux RAM 磁盘";

/* No comment provided by engineer. */
"Logging" = "日志";

/* UTMQemuManager */
"Manager being deallocated, killing pending RPC." = "正在释放管理器，正在终止挂起的RPC。";

/* No comment provided by engineer. */
"Maximum Shared USB Devices" = "最大的共享 USB 设备数量";

/* No comment provided by engineer. */
"MB" = "MB";

/* No comment provided by engineer. */
"Memory" = "内存";

/* VMDisplayMetalWindowController */
"Metal is not supported on this device. Cannot render display." = "此设备不支持。无法呈现显示。";

/* No comment provided by engineer. */
"Mouse Wheel" = "鼠标滚轮";

/* Save VM overlay */
"Moving %@..." = "删除 %@...";

/* Clone VM name prompt title */
"Name" = "名称";

/* VMConfigInfoView */
"Name is an invalid filename." = "名称是无效的文件名。";

/* UTMQemuConfiguration */
"Nearest Neighbor" = "近邻取样";

/* No comment provided by engineer. */
"Network Mode" = "网络模式";

/* No comment provided by engineer. */
"New" = "新建";

/* VMConfigPortForwardingViewController */
"New port forward" = "新建端口转发";

/* No comment provided by engineer. */
"New Virtual Machine" = "新建虚拟机";

/* Clone VM name prompt message */
"New VM name" = "输入新的虚拟机的名字";

/* No comment provided by engineer. */
"New..." = "新建...";

/* No button
   VMDisplayViewController
   VMListViewController */
"No" = "不";

/* UTMQemuManager */
"No connection for RPC." = "RPC没有连接。";

/* VMConfigExistingViewController */
"No debug log found!" = "没有找到调试日志。";

/* No comment provided by engineer. */
"No drives added." = "未添加驱动器。";

/* VMDisplayWindowController */
"No drives connected." = "未连接驱动器。";

/* UTMData */
"No log found!" = "找不到日志！";

/* VMDisplayMetalWindowController */
"No USB devices detected." = "未检测到 USB 设备";

/* UTMDrive */
"none" = "空";

/* UTMConfiguration */
"None" = "无";

/* No comment provided by engineer. */
"Note: Boot order is as listed." = "注意：启动顺序如列表所列顺序";

/* No comment provided by engineer. */
"Note: select the path to share from the main screen." = "注意：请从主屏幕选取文件共享的路径。";

/* No comment provided by engineer. */
"Notes" = "备注";

/* OK button
   OK Button */
"OK" = "好的";

/* VMDisplayWindowController */
"Pause" = "暂停";

/* VMDisplayWindowController */
"Play" = "继续";

/* No comment provided by engineer. */
"Port Forward" = "端口转发";

/* No comment provided by engineer. */
"Protocol" = "协议";

/* No comment provided by engineer. */
"PS/2 has higher compatibility with older operating systems but does not support custom cursor settings." = "PS/2与旧的操作系统具有更高的兼容性，但不支持自定义光标设置。";

/* No comment provided by engineer. */
"QEMU Arguments" = "需要安装SPICE WebDAV服务。";

/* UTMQemu */
"QEMU exited from an error: %@" = "QEMU遇到错误退出: %@";

/* No comment provided by engineer. */
"QEMU Machine Properties" = "QEMU属性";

/* VMDisplayWindowController */
"Querying drives status..." = "正在查询驱动器状态...";

/* VMDisplayMetalWindowController */
"Querying USB devices..." = "正在查询 USB 设备...";

/* VMDisplayMetalWindowController */
"Quitting UTM will kill all running VMs." = "退出 UTM 将终止所有正在运行的 VM";

/* No comment provided by engineer. */
"Read Only" = "只读";

/* No comment provided by engineer. */
"Removable" = "可移动";

/* VMConfigDrivesView
   VMConfigDrivesViewController */
"Removable Drive" = "可移动驱动器";

/* No comment provided by engineer. */
"Requires SPICE guest agent tools to be installed." = "需要安装SPICE代理工具。";

/* No comment provided by engineer. */
"Requires SPICE guest agent tools to be installed. Retina Mode is recommended only if the guest OS supports HiDPI." = "需要安装SPICE来宾代理工具。只有当来宾操作系统支持HiDPI时，才建议使用Retina模式。";

/* No comment provided by engineer. */
"Requires SPICE WebDAV service to be installed." = "需要安装SPICE WebDAV服务。";

/* No comment provided by engineer. */
"Resize Console Command" = "调整控制台命令大小";

/* No comment provided by engineer. */
"Resolution" = "分辨率";

/* No comment provided by engineer. */
"Retina Mode" = "视网膜模式";

/* VMDisplayViewController */
"Running low on memory! UTM might soon be killed by iOS. You can prevent this by decreasing the amount of memory and/or JIT cache assigned to this VM" = "内存不足！ UTM可能很快会被iOS强制终止 您可以通过减少给该虚拟机分配的内存或JIT缓存来防止这种情况。";

/* No comment provided by engineer. */
"Save" = "保存";

/* Save VM overlay */
"Saving %@..." = "%@保存中...";

/* No comment provided by engineer. */
"Scaling" = "缩放比例";

/* VMDisplayWindowController */
"Select Drive Image" = "选择驱动器映像";

/* VMDisplayWindowController */
"Select Shared Folder" = "选择共享文件夹";

/* No comment provided by engineer. */
"Selected:" = "选择:";

/* No comment provided by engineer. */
"Set to 0 for default which is 1/4 of the allocated Memory size. This is in addition to the host memory!" = "默认设置为0，即分配内存大小的1/4。主机内存除外。";

/* No comment provided by engineer. */
"Set to 0 to use maximum supported CPUs. Force multicore might result in incorrect emulation." = "设置为0以使用最大支持的CPU。强制多核可能导致不正确的模拟。";

/* Share context menu */
"Share" = "共享";

/* No comment provided by engineer. */
"Shared Directory" = "共享目录";

/* UTMConfiguration */
"Shared Network" = "共享网络";

/* VMConfigSharingViewController */
"Shared path has moved. Please re-choose." = "共享目录已被移动，请重新选择。";

/* VMConfigSharingViewController */
"Shared path is no longer valid. Please re-choose." = "共享目录已经失效， 请重新选择。";

/* No comment provided by engineer. */
"Show Advanced Settings" = "高级设置";

/* No comment provided by engineer. */
"Show All Flags..." = "显示所有Flags...";

/* No comment provided by engineer. */
"Size" = "大小";

/* No comment provided by engineer. */
"Stop" = "终止";

/* No comment provided by engineer. */
"Style" = "方式";

/* No comment provided by engineer. */
"Support" = "支持";

/* No comment provided by engineer. */
"System" = "系统";

/* VMConfigPortForwardingViewController */
"TCP Forward" = "TCP";

/* No comment provided by engineer. */
"Test" = "测试";

/* No comment provided by engineer. */
"The First Tab" = "第一个选项卡";

/* No comment provided by engineer. */
"The Last Tab" = "最后一个选项卡";

/* No comment provided by engineer. */
"The selected architecture is unsupported in this version of UTM." = "此版本的 UTM 不支持所选架构";

/* VMConfigSystemViewController */
"The total memory usage is close to your device's limit. iOS will kill the VM if it consumes too much memory." = "此内存接近您的设备可用内存极限。消耗过大内存的虚拟机会被iOS系统强制终止。";

/* No comment provided by engineer. */
"Theme" = "主题";

/* No comment provided by engineer. */
"These settings are unavailable in console display mode." = "这些设置在控制台显示模式下不可用";

/* VMDisplayWindowController */
"This may corrupt the VM and any unsaved changes will be lost. To quit safely, shut down from the guest." = "这可能会损坏虚拟机，任何未保存的更改都将丢失。为了安全退出，请关闭来宾账户。";

/* No comment provided by engineer. */
"This virtual machine has been deleted." = "此虚拟机已被删除";

/* VMDisplayWindowController */
"This will reset the VM and any unsaved state will be lost." = "这将重置虚拟机，任何未保存的更改都将丢失。";

/* UTMQemuManager */
"Timed out waiting for RPC." = "RPC连接超时。";

/* VMDisplayMetalWindowController */
"To release the mouse cursor, press ⌃+⌥ (Ctrl+Opt or Ctrl+Alt) at the same time." = "要释放鼠标光标，请同时按⌃+⌥（Ctrl+Opt或Ctrl+Alt）。";

/* No comment provided by engineer. */
"Tweaks" = "调整";

/* No comment provided by engineer. */
"Type" = "格式";

/* VMConfigPortForwardingViewController */
"UDP Forward" = "UDP";

/* UTMQemuSystem */
"UEFI is not supported with this architecture." = "此架构不支持 UEFI。";

/* UTMConfigurationExtension */
"Unknown" = "未知";

/* No comment provided by engineer. */
"Upscaling" = "粗化";

/* No comment provided by engineer. */
"USB" = "USB";

/* No comment provided by engineer. */
"USB 3.0 (XHCI) Support" = "USB 3.0 (XHCI) 支持";

/* VMDisplayMetalWindowController */
"USB Device" = "USB设备";

/* No comment provided by engineer. */
"USB not supported in console display mode." = "控制台显示模式不支持 USB";

/* No comment provided by engineer. */
"USB not supported in this build of UTM." = "此版本的UTM不支持USB";

/* No comment provided by engineer. */
"USB Sharing" = "USB共享";

/* No comment provided by engineer. */
"Use only performance cores by default" = "默认情况下仅使用性能核心";

/* No comment provided by engineer. */
"Virtual Machine Gallery" = "虚拟机库";

/* No comment provided by engineer. */
"VM display size is fixed" = "VM显示大小是固定的";

/* UTMVirtualMachine+Sharing */
"VM frontend does not support shared directories." = "VM前端不支持共享目录。";

/* VMConfigSystemViewController */
"Warning: iOS will kill apps that use more than 80% of the device's total memory." = "警告：iOS会强制关闭使用设备总内存80％以上的应用。";

/* No comment provided by engineer. */
"Welcome to UTM" = "欢迎来到UTM！";

/* Startup message */
"Welcome to UTM! Due to a bug in iOS, if you force kill this app, the system will be unstable and you cannot launch UTM again until you reboot. The recommended way to terminate this app is the button on the top left." = "欢迎使用UTM！因为iOS的一个Bug，如果您强制关闭UTM，系统将变得不稳定，您必须重新启动您的设备才能再次使用UTM。我们建议点击左上方的按钮来退出UTM。";

/* VMDisplayMetalWindowController */
"Would you like to connect '(usbDevice.name ?? usbDevice.description)' to this virtual machine?" = "您想将'(usbDevice.name ?? usbDevice.description)'连接到此虚拟机吗？";

/* VMDisplayMetalWindowController */
"Would you like to connect '%@' to this virtual machine?" = "要将“%@”连接到此虚拟机吗？";

/* VMConfigDrivePickerViewController */
"Would you like to import an existing disk image or create a new one?" = "您想导入一个磁盘镜像还是创建新的空白磁盘镜像？";

/* VMDisplayViewController
   VMListViewController
   Yes button */
"Yes" = "是的";

/* No comment provided by engineer. */
"You can download an existing VM configuration for popular operating systems from the UTM gallery or start from scratch." = "您可以从UTM库下载流行操作系统的现有VM配置，也可以从头开始。";

/* UTMData
   VMConfigDrivePickerViewController */
"You cannot import a .utm package as a drive. Did you mean to open the package with UTM?" = "您不能将 .utm 文件作为驱动器导入。 你的意思是用UTM 打开此文件吗？";

/* UTMData
   VMConfigDrivePickerViewController */
"You cannot import a directory as a drive." = "您不能将目录作为驱动器导入";

/* VMConfigDriveDetailsViewController */
"You must select a disk image." = "必须选择磁盘。";

/* VMDisplayViewController */
"You must terminate the running VM before you can import a new VM." = "必须先终止正在运行的虚拟机，然后才能导入新的虚拟机。";

/* ContentView */
<<<<<<< HEAD
"Your version of iOS does not support running VMs while unmodified. You must either run UTM while jailbroken or with a remote debugger attached." = "您的iOS版本不支持在未越狱的情况下运行虚拟机。您必须在越狱时运行UTM，或者附加远程调试器。";
=======
"Your version of iOS does not support running VMs while unmodified. You must either run UTM while jailbroken or with a remote debugger attached." = "您的iOS版本不支持在未越狱的情况下运行虚拟机。您必须在越狱时运行UTM，或者附加调试器（使用 Jitterbug 或 Xcode）。";
>>>>>>> 6524c733

/* No comment provided by engineer. */
"Information" = "基本信息";

/* No comment provided by engineer. */
"Settings" = "设置";

/* No comment provided by engineer. */
"QEMU" = "QEMU";

/* No comment provided by engineer. */
"Drives" = "驱动器";

/* No comment provided by engineer. */
"Display" = "显示";

/* No comment provided by engineer. */
"Input" = "输入";

/* No comment provided by engineer. */
"Network" = "网络";

/* No comment provided by engineer. */
"Sound" = "声音";

/* No comment provided by engineer. */
"Sharing" = "共享";

/* No comment provided by engineer. */
"Create a New Virtual Machine" = "新建一个虚拟机";

/* No comment provided by engineer. */
"User Guide" = "使用说明 ";

/* No comment provided by engineer. */
"Browse UTM Gallery" = "访问UTM镜像库";

/* No comment provided by engineer. */
"Generic" = "默认";

/* No comment provided by engineer. */
"Operating System" = "操作系统图标";

/* No comment provided by engineer. */
"Custom" = "自定义";

/* No comment provided by engineer. */
"Machine" = "处理器";

/* No comment provided by engineer. */
"Edit" = "编辑";

/* No comment provided by engineer. */
"Run" = "运行";

/* No comment provided by engineer. */
"None" = "无";

/* No comment provided by engineer. */
"Running" = "运行中";

/* No comment provided by engineer. */
"Not running" = "未运行";

/* No comment provided by engineer. */
"Suspended" = "暂停中";

/* No comment provided by engineer. */
"Status" = "状态";

/* No comment provided by engineer. */
"Stop" = "终止";

/* No comment provided by engineer. */
"Do you want to force stop this VM and lose all unsaved data?" = "您是否想强制停止此VM并丢失所有未保存的数据?";

/* No comment provided by engineer. */
"Export Debug Log" = "导出日志";

/* No comment provided by engineer. */
"Boot Order" = "启动顺序";

/* No comment provided by engineer. */
"Cannot allocate memory" = "无法分配内存(可能是内存过大)";

/* No comment provided by engineer. */
<<<<<<< HEAD
"Export QEMU Command" = "导出QEMU命令";
=======
"Export QEMU Command" = "导出QEMU命令";

"Random" = "随机生成";
>>>>>>> 6524c733
<|MERGE_RESOLUTION|>--- conflicted
+++ resolved
@@ -788,11 +788,7 @@
 "You must terminate the running VM before you can import a new VM." = "必须先终止正在运行的虚拟机，然后才能导入新的虚拟机。";
 
 /* ContentView */
-<<<<<<< HEAD
-"Your version of iOS does not support running VMs while unmodified. You must either run UTM while jailbroken or with a remote debugger attached." = "您的iOS版本不支持在未越狱的情况下运行虚拟机。您必须在越狱时运行UTM，或者附加远程调试器。";
-=======
 "Your version of iOS does not support running VMs while unmodified. You must either run UTM while jailbroken or with a remote debugger attached." = "您的iOS版本不支持在未越狱的情况下运行虚拟机。您必须在越狱时运行UTM，或者附加调试器（使用 Jitterbug 或 Xcode）。";
->>>>>>> 6524c733
 
 /* No comment provided by engineer. */
 "Information" = "基本信息";
@@ -879,10 +875,7 @@
 "Cannot allocate memory" = "无法分配内存(可能是内存过大)";
 
 /* No comment provided by engineer. */
-<<<<<<< HEAD
 "Export QEMU Command" = "导出QEMU命令";
-=======
-"Export QEMU Command" = "导出QEMU命令";
-
-"Random" = "随机生成";
->>>>>>> 6524c733
+
+/* No comment provided by engineer. */
+"Random" = "随机生成";